--- conflicted
+++ resolved
@@ -15,15 +15,12 @@
     "UseMultipleDatabases": true
   },
   "Jwt": {
-<<<<<<< HEAD
     "Issuer": "EduBusAPI",
     "Audience": "EduBusClients",
     "AccessTokenMinutes": 15,
     "RefreshTokenDays": 7
-=======
     "Issuer": "",
     "Audience": "",
     "ExpiresHours": 0
->>>>>>> 46dfd2db
   }
 }