--- conflicted
+++ resolved
@@ -12,10 +12,8 @@
   "Jwt": {
     "Issuer": "EduBusAPI",
     "Audience": "EduBusClients",
-<<<<<<< HEAD
     "AccessTokenMinutes": 15,
     "RefreshTokenDays": 7
-=======
     "ExpiresHours": 4
   },
   "EmailSettings": {
@@ -26,6 +24,5 @@
     "Username": "",
     "Password": "",
     "EnableSsl": true
->>>>>>> 46dfd2db
   }
 }