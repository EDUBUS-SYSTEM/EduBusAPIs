--- conflicted
+++ resolved
@@ -196,7 +196,23 @@
 			}
 		}
 
-<<<<<<< HEAD
+		[HttpGet("unassigned")]
+		[Authorize(Roles = Roles.Admin)]
+		[ProducesResponseType(typeof(PickupPointsResponse), StatusCodes.Status200OK)]
+		public async Task<IActionResult> GetUnassignedPickupPoints()
+		{
+			try
+			{
+				var result = await _pickupPointService.GetUnassignedPickupPointsAsync();
+				return Ok(result);
+			}
+			catch (Exception ex)
+			{
+				return StatusCode(StatusCodes.Status500InternalServerError,
+					new { message = "Internal server error", detail = ex.Message });
+			}
+		}
+
 		/// <summary>
 		/// Get all pickup points with their assigned student status
 		/// </summary>
@@ -208,26 +224,11 @@
 			try
 			{
 				var result = await _svc.GetPickupPointsWithStudentStatusAsync();
-=======
-		[HttpGet("unassigned")]
-		[Authorize(Roles = Roles.Admin)]
-		[ProducesResponseType(typeof(PickupPointsResponse), StatusCodes.Status200OK)]
-		public async Task<IActionResult> GetUnassignedPickupPoints()
-		{
-			try
-			{
-				var result = await _pickupPointService.GetUnassignedPickupPointsAsync();
->>>>>>> 72ce245e
 				return Ok(result);
 			}
 			catch (Exception ex)
 			{
-<<<<<<< HEAD
 				return StatusCode(500, new { message = "Internal server error", details = ex.Message });
-=======
-				return StatusCode(StatusCodes.Status500InternalServerError,
-					new { message = "Internal server error", detail = ex.Message });
->>>>>>> 72ce245e
 			}
 		}
 
