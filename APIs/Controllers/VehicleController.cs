﻿using Microsoft.AspNetCore.Authorization;
using Microsoft.AspNetCore.Mvc;
using Services.Contracts;
using Services.Models.Vehicle;
using Constants;
using System.Security.Claims;

namespace APIs.Controllers
{
    [ApiController]
    [Route("api/[controller]")]
    [Authorize]
    public class VehicleController : ControllerBase
    {
        private readonly IVehicleService _vehicleService;

        public VehicleController(IVehicleService vehicleService)
        {
            _vehicleService = vehicleService;
        }

        /// <summary>
        /// Get list of vehicles with pagination, filtering, and sorting
        /// </summary>
        [Authorize(Roles = Roles.Admin)]
        [HttpGet]
        public async Task<ActionResult<VehicleListResponse>> GetVehicles(
        [FromQuery(Name = "status")] string? status,
        [FromQuery(Name = "capacity")] int? capacity,
        [FromQuery(Name = "adminId")] Guid? adminId,
        [FromQuery(Name = "search")] string? search, 
        [FromQuery(Name = "page")] int page = 1,
        [FromQuery(Name = "perPage")] int perPage = 20,
        [FromQuery(Name = "sortBy")] string? sortBy = "createdAt",
        [FromQuery(Name = "sortOrder")] string sortOrder = "desc")
        {
            page = Math.Max(1, page);
            perPage = Math.Clamp(perPage, 1, 100); 

            var result = await _vehicleService.GetVehiclesAsync(
                status, capacity, adminId, search, page, perPage, sortBy, sortOrder); 

            return Ok(result);
        }
        /// <summary>
        /// Get vehicle by ID
        /// </summary>
        [HttpGet("{vehicleId}")]
        public async Task<ActionResult<VehicleResponse>> GetVehicleById(Guid vehicleId)
        {
            var vehicle = await _vehicleService.GetByIdAsync(vehicleId);
            if (vehicle == null)
                return NotFound(new { success = false, error = "VEHICLE_NOT_FOUND" });

            return Ok(vehicle);
        }

        /// <summary>
        /// Create a new vehicle
        /// </summary>
        [Authorize(Roles = Roles.Admin)]
        [HttpPost]
        public async Task<ActionResult<VehicleResponse>> CreateVehicle([FromBody] VehicleCreateRequest request)
        {
            var adminIdClaim = User.FindFirst(ClaimTypes.NameIdentifier);
            if (adminIdClaim == null)
                return Unauthorized(new { success = false, error = "ADMIN_ID_NOT_FOUND" });

            Guid adminId = Guid.Parse(adminIdClaim.Value);

            var result = await _vehicleService.CreateAsync(request, adminId);
            
            if (!result.Success)
            {
                return BadRequest(new { success = false, error = result.Error, message = result.Message });
            }
            
            return CreatedAtAction(nameof(GetVehicleById), new { vehicleId = result.Data!.Id }, result);
        }

        /// <summary>
        /// Update a vehicle (full update)
        /// </summary>
        [Authorize(Roles = Roles.Admin)]
        [HttpPut("{vehicleId}")]
        public async Task<ActionResult<VehicleResponse>> UpdateVehicle(Guid vehicleId, [FromBody] VehicleUpdateRequest request)
        {
            var updated = await _vehicleService.UpdateAsync(vehicleId, request);
            if (updated == null)
                return NotFound(new { success = false, error = "VEHICLE_NOT_FOUND" });

            if (!updated.Success)
            {
                return BadRequest(new { success = false, error = updated.Error, message = updated.Message });
            }

            return Ok(updated);
        }

        /// <summary>
        /// Partial update a vehicle
        /// </summary>
        [Authorize(Roles = Roles.Admin)]
        [HttpPatch("{vehicleId}")]
        public async Task<ActionResult<VehicleResponse>> PartialUpdateVehicle(Guid vehicleId, [FromBody] VehiclePartialUpdateRequest request)
        {
            var updated = await _vehicleService.PartialUpdateAsync(vehicleId, request);
            if (updated == null)
                return NotFound(new { success = false, error = "VEHICLE_NOT_FOUND" });

            if (!updated.Success)
            {
                return BadRequest(new { success = false, error = updated.Error, message = updated.Message });
            }

            return Ok(updated);
        }

        /// <summary>
        /// Delete a vehicle (soft delete)
        /// </summary>
        [Authorize(Roles = Roles.Admin)]
        [HttpDelete("{vehicleId}")]
        public async Task<ActionResult<object>> DeleteVehicle(Guid vehicleId)
        {
            var deleted = await _vehicleService.DeleteAsync(vehicleId);
            if (!deleted)
                return NotFound(new { success = false, error = "VEHICLE_NOT_FOUND" });

            return Ok(new { success = true });
        }

<<<<<<< HEAD
=======
        /// <summary>
        /// Get drivers assigned to a vehicle
        /// </summary>
        [HttpGet("{vehicleId}/drivers")]
        public async Task<ActionResult<VehicleDriversResponse>> GetDriversByVehicle(Guid vehicleId, [FromQuery] bool? isActive)
        {
            var result = await _driveVveicleService.GetDriversByVehicleAsync(vehicleId, isActive);
            if (result == null)
                return NotFound(new { success = false, error = "VEHICLE_NOT_FOUND" });

            return Ok(result);
        }

        /// <summary>
        /// Assign a driver to a vehicle
        /// </summary>
        [Authorize(Roles = Roles.Admin)]
        [HttpPost("{vehicleId}/drivers")]
        public async Task<ActionResult<DriverAssignmentResponse>> AssignDriver(Guid vehicleId, [FromBody] DriverAssignmentRequest request)
        {
            var adminIdClaim = User.FindFirst(ClaimTypes.NameIdentifier);
            if (adminIdClaim == null)
                return Unauthorized(new { success = false, error = "ADMIN_ID_NOT_FOUND" });

            Guid adminId = Guid.Parse(adminIdClaim.Value);

            try
            {
                var result = await _driveVveicleService.AssignDriverAsync(vehicleId, request, adminId);
                if (result == null)
                    return NotFound(new { success = false, error = "VEHICLE_NOT_FOUND" });

                return CreatedAtAction(nameof(GetDriversByVehicle), new { vehicleId = vehicleId }, result);
            }
            catch (InvalidOperationException ex)
            {
                return Conflict(new { success = false, error = ex.Message });
            }
        }

		/// <summary>
		/// Get unassigned vehicles
		/// </summary>
		[Authorize(Roles = Roles.Admin)]
		[HttpGet("unassigned")]
		public async Task<ActionResult<VehicleListResponse>> GetUnassignedVehicles([FromQuery] Guid? excludeRouteId = null)
		{
			var result = await _vehicleService.GetUnassignedVehiclesAsync(excludeRouteId);
			return Ok(result);
		}

		#region Enhanced Driver-Vehicle Assignment

		/// <summary>
		/// Enhanced driver assignment with validation - Admin only
		/// </summary>
		[Authorize(Roles = Roles.Admin)]
        [HttpPost("{vehicleId}/drivers/assign-enhanced")]
        public async Task<ActionResult<DriverAssignmentResponse>> AssignDriverWithValidation(Guid vehicleId, [FromBody] DriverAssignmentRequest request)
        {
            var adminIdClaim = User.FindFirst(ClaimTypes.NameIdentifier);
            if (adminIdClaim == null)
                return Unauthorized(new { success = false, error = "ADMIN_ID_NOT_FOUND" });

            Guid adminId = Guid.Parse(adminIdClaim.Value);

            try
            {
                var result = await _driveVveicleService.AssignDriverWithValidationAsync(vehicleId, request, adminId);
                if (result == null)
                    return NotFound(new { success = false, error = "VEHICLE_NOT_FOUND" });

                return CreatedAtAction(nameof(GetDriversByVehicle), new { vehicleId = vehicleId }, result);
            }
            catch (InvalidOperationException ex)
            {
                return Conflict(new { success = false, error = ex.Message });
            }
        }

        /// <summary>
        /// Update driver assignment - Admin only
        /// </summary>
        [Authorize(Roles = Roles.Admin)]
        [HttpPut("assignments/{assignmentId}")]
        public async Task<ActionResult<DriverAssignmentResponse>> UpdateAssignment(Guid assignmentId, [FromBody] UpdateAssignmentRequest request)
        {
            var adminIdClaim = User.FindFirst(ClaimTypes.NameIdentifier);
            if (adminIdClaim == null)
                return Unauthorized(new { success = false, error = "ADMIN_ID_NOT_FOUND" });

            Guid adminId = Guid.Parse(adminIdClaim.Value);

            try
            {
                var result = await _driveVveicleService.UpdateAssignmentAsync(assignmentId, request, adminId);
                if (result == null)
                    return NotFound(new { success = false, error = "ASSIGNMENT_NOT_FOUND" });

                return Ok(result);
            }
            catch (InvalidOperationException ex)
            {
                return BadRequest(new { success = false, error = ex.Message });
            }
        }

        /// <summary>
        /// Cancel driver assignment - Admin only
        /// </summary>
        [Authorize(Roles = Roles.Admin)]
        [HttpDelete("assignments/{assignmentId}")]
        public async Task<ActionResult<DriverAssignmentResponse>> CancelAssignment(Guid assignmentId, [FromQuery] string reason)
        {
            var adminIdClaim = User.FindFirst(ClaimTypes.NameIdentifier);
            if (adminIdClaim == null)
                return Unauthorized(new { success = false, error = "ADMIN_ID_NOT_FOUND" });

            Guid adminId = Guid.Parse(adminIdClaim.Value);

            try
            {
                var result = await _driveVveicleService.CancelAssignmentAsync(assignmentId, reason, adminId);
                if (result == null)
                    return NotFound(new { success = false, error = "ASSIGNMENT_NOT_FOUND" });

                return Ok(result);
            }
            catch (InvalidOperationException ex)
            {
                return BadRequest(new { success = false, error = ex.Message });
            }
        }

        /// <summary>
        /// Detect assignment conflicts for a vehicle - Admin only
        /// </summary>
        [Authorize(Roles = Roles.Admin)]
        [HttpGet("{vehicleId}/conflicts")]
        public async Task<ActionResult<IEnumerable<AssignmentConflictDto>>> DetectConflicts(
            Guid vehicleId, 
            [FromQuery] DateTime startTime, 
            [FromQuery] DateTime endTime)
        {
            try
            {
                var conflicts = await _driveVveicleService.DetectAssignmentConflictsAsync(vehicleId, startTime, endTime);
                return Ok(conflicts);
            }
            catch (Exception ex)
            {
                return StatusCode(500, new { success = false, error = "An error occurred while detecting conflicts." });
            }
        }

        /// <summary>
        /// Suggest replacement for assignment - Admin only
        /// </summary>
        [Authorize(Roles = Roles.Admin)]
        [HttpPost("assignments/{assignmentId}/suggest")]
        public async Task<ActionResult<ReplacementSuggestionResponse>> SuggestReplacement(Guid assignmentId)
        {
            var adminIdClaim = User.FindFirst(ClaimTypes.NameIdentifier);
            if (adminIdClaim == null)
                return Unauthorized(new { success = false, error = "ADMIN_ID_NOT_FOUND" });

            Guid adminId = Guid.Parse(adminIdClaim.Value);

            try
            {
                var result = await _driveVveicleService.SuggestReplacementAsync(assignmentId, adminId);
                return Ok(result);
            }
            catch (InvalidOperationException ex)
            {
                return NotFound(new { success = false, error = ex.Message });
            }
            catch (Exception ex)
            {
                return StatusCode(500, new { success = false, error = "An error occurred while generating suggestions." });
            }
        }

        /// <summary>
        /// Accept replacement suggestion - Admin only
        /// </summary>
        [Authorize(Roles = Roles.Admin)]
        [HttpPut("assignments/{assignmentId}/accept-suggestion/{suggestionId}")]
        public async Task<ActionResult<object>> AcceptReplacementSuggestion(Guid assignmentId, Guid suggestionId)
        {
            var adminIdClaim = User.FindFirst(ClaimTypes.NameIdentifier);
            if (adminIdClaim == null)
                return Unauthorized(new { success = false, error = "ADMIN_ID_NOT_FOUND" });

            Guid adminId = Guid.Parse(adminIdClaim.Value);

            try
            {
                var result = await _driveVveicleService.AcceptReplacementSuggestionAsync(assignmentId, suggestionId, adminId);
                return Ok(new { success = result, message = "Replacement suggestion accepted." });
            }
            catch (InvalidOperationException ex)
            {
                return NotFound(new { success = false, error = ex.Message });
            }
            catch (Exception ex)
            {
                return StatusCode(500, new { success = false, error = "An error occurred while accepting suggestion." });
            }
        }

        /// <summary>
        /// Approve assignment - Admin only
        /// </summary>
        [Authorize(Roles = Roles.Admin)]
        [HttpPut("assignments/{assignmentId}/approve")]
        public async Task<ActionResult<DriverAssignmentResponse>> ApproveAssignment(Guid assignmentId, [FromQuery] string? note)
        {
            var adminIdClaim = User.FindFirst(ClaimTypes.NameIdentifier);
            if (adminIdClaim == null)
                return Unauthorized(new { success = false, error = "ADMIN_ID_NOT_FOUND" });

            Guid adminId = Guid.Parse(adminIdClaim.Value);

            try
            {
                var result = await _driveVveicleService.ApproveAssignmentAsync(assignmentId, adminId, note);
                if (result == null)
                    return NotFound(new { success = false, error = "ASSIGNMENT_NOT_FOUND" });

                return Ok(result);
            }
            catch (InvalidOperationException ex)
            {
                return BadRequest(new { success = false, error = ex.Message });
            }
        }

        /// <summary>
        /// Reject assignment - Admin only
        /// </summary>
        [Authorize(Roles = Roles.Admin)]
        [HttpPut("assignments/{assignmentId}/reject")]
        public async Task<ActionResult<DriverAssignmentResponse>> RejectAssignment(Guid assignmentId, [FromQuery] string reason)
        {
            var adminIdClaim = User.FindFirst(ClaimTypes.NameIdentifier);
            if (adminIdClaim == null)
                return Unauthorized(new { success = false, error = "ADMIN_ID_NOT_FOUND" });

            Guid adminId = Guid.Parse(adminIdClaim.Value);

            try
            {
                var result = await _driveVveicleService.RejectAssignmentAsync(assignmentId, adminId, reason);
                if (result == null)
                    return NotFound(new { success = false, error = "ASSIGNMENT_NOT_FOUND" });

                return Ok(result);
            }
            catch (InvalidOperationException ex)
            {
                return BadRequest(new { success = false, error = ex.Message });
            }
        }

        #endregion
>>>>>>> 6048ea3d
    }
}<|MERGE_RESOLUTION|>--- conflicted
+++ resolved
@@ -130,8 +130,6 @@
             return Ok(new { success = true });
         }
 
-<<<<<<< HEAD
-=======
         /// <summary>
         /// Get drivers assigned to a vehicle
         /// </summary>
@@ -398,6 +396,5 @@
         }
 
         #endregion
->>>>>>> 6048ea3d
     }
 }