--- conflicted
+++ resolved
@@ -12,15 +12,10 @@
         Task<UserAccount?> GetByEmailAsync(string email);
         Task<bool> IsEmailExistAsync(string email);
         Task<bool> IsPhoneNumberExistAsync(string phoneNumber);
-<<<<<<< HEAD
         Task<int> LockUserAsync(Guid userId, DateTime? lockedUntil, string? reason, Guid lockedBy);
         Task<int> UnlockUserAsync(Guid userId, Guid unlockedBy);
         Task<int> LockUsersAsync(List<Guid> userIds, DateTime? lockedUntil, string? reason, Guid lockedBy);
-		Task<int> UnlockUsersAsync(List<Guid> userIds, Guid unlockedBy);
-
-	}
-=======
+		    Task<int> UnlockUsersAsync(List<Guid> userIds, Guid unlockedBy);
         Task<IEnumerable<Admin>> GetAdminUsersAsync();
     }
->>>>>>> 9c414c35
 }