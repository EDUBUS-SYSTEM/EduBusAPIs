﻿using Data.Models;
using Data.SeedConfiguration;
using Microsoft.EntityFrameworkCore;
using NetTopologySuite.Geometries;

namespace Data.Contexts.SqlServer
{
    public partial class EduBusSqlContext : DbContext
    {
        public EduBusSqlContext()
        {
        }

        public EduBusSqlContext(DbContextOptions<EduBusSqlContext> options)
            : base(options)
        {
        }

        public virtual DbSet<Admin> Admins { get; set; }

        public virtual DbSet<Driver> Drivers { get; set; }

        public virtual DbSet<DriverLicense> DriverLicenses { get; set; }

        public virtual DbSet<DriverVehicle> DriverVehicles { get; set; }

        public virtual DbSet<Grade> Grades { get; set; }

        public virtual DbSet<Image> Images { get; set; }

        public virtual DbSet<Parent> Parents { get; set; }

        public virtual DbSet<PickupPoint> PickupPoints { get; set; }

        public virtual DbSet<Student> Students { get; set; }

        public virtual DbSet<StudentGradeEnrollment> StudentGradeEnrollments { get; set; }

        public virtual DbSet<StudentPickupPoint> StudentPickupPoints { get; set; }

        public virtual DbSet<Transaction> Transactions { get; set; }

        public virtual DbSet<TransportFeeItem> TransportFeeItems { get; set; }

        public virtual DbSet<UnitPrice> UnitPrices { get; set; }

        public virtual DbSet<UserAccount> UserAccounts { get; set; }

        public virtual DbSet<Vehicle> Vehicles { get; set; }

        public virtual DbSet<RefreshToken> RefreshTokens { get; set; }


<<<<<<< HEAD
        protected override void OnConfiguring(DbContextOptionsBuilder optionsBuilder)
#warning To protect potentially sensitive information in your connection string, you should move it out of source code. You can avoid scaffolding the connection string by using the Name= syntax to read it from configuration - see https://go.microsoft.com/fwlink/?linkid=2131148. For more guidance on storing connection strings, see https://go.microsoft.com/fwlink/?LinkId=723263.
            => optionsBuilder.UseSqlServer(
                "Server=localhost,49898;Database=edubus_dev;User Id=sa;Password=12345;Trusted_Connection=True;TrustServerCertificate=True",
                sql => sql.UseNetTopologySuite()
            );
=======
//        protected override void OnConfiguring(DbContextOptionsBuilder optionsBuilder)
//#warning To protect potentially sensitive information in your connection string, you should move it out of source code. You can avoid scaffolding the connection string by using the Name= syntax to read it from configuration - see https://go.microsoft.com/fwlink/?linkid=2131148. For more guidance on storing connection strings, see https://go.microsoft.com/fwlink/?LinkId=723263.
//            => optionsBuilder.UseSqlServer(
//                "Server=LAPTOP-DVKPB8S9;Database=edubus_dev;User Id=sa;Password=123;Trusted_Connection=True;TrustServerCertificate=True",
//                sql => sql.UseNetTopologySuite()
//            );
>>>>>>> 4c71b3c7

        protected override void OnModelCreating(ModelBuilder modelBuilder)
        {
            // Configure TPT inheritance
            modelBuilder.Entity<UserAccount>()
                .ToTable("UserAccounts");

            modelBuilder.Entity<Admin>()
                .ToTable("Admins");

            modelBuilder.Entity<Parent>()
                .ToTable("Parents");

            modelBuilder.Entity<Driver>()
                .ToTable("Drivers");
            modelBuilder.Entity<Admin>(entity =>
            {
                entity.HasOne<UserAccount>()
                    .WithOne()
                    .HasForeignKey<Admin>(e => e.Id);
            });

            modelBuilder.Entity<Driver>(entity =>
            {
                entity.HasOne<UserAccount>()
                    .WithOne()
                    .HasForeignKey<Driver>(e => e.Id);
            });

            modelBuilder.Entity<DriverLicense>(entity =>
            {
                entity.HasIndex(e => e.DriverId, "IX_DriverLicenses_DriverId");
                entity.HasIndex(e => e.HashedLicenseNumber, "UQ_DriverLicenses_HashedLicenseNumber").IsUnique();

                entity.Property(e => e.HashedLicenseNumber).HasMaxLength(256);
                entity.Property(e => e.IssuedBy).HasMaxLength(200);
                entity.Property(e => e.DateOfIssue).HasColumnType("date");

                entity.HasOne(d => d.Driver)
                    .WithOne(d => d.DriverLicense)
                    .HasForeignKey<DriverLicense>(d => d.DriverId)
                    .OnDelete(DeleteBehavior.Cascade);
            });

            modelBuilder.Entity<DriverVehicle>(entity =>
            {
                entity.HasIndex(e => e.DriverId, "IX_DriverVehicles_DriverId");

                entity.HasIndex(e => e.VehicleId, "IX_DriverVehicles_VehicleId");

                entity.HasIndex(e => e.VehicleId, "UQ_DriverVehicles_PrimaryPerVehicle")
                    .IsUnique()
                    .HasFilter("([IsPrimaryDriver]=(1) AND [EndTimeUtc] IS NULL)");

                entity.Property(e => e.Id).HasDefaultValueSql("(newsequentialid())");
                entity.Property(e => e.EndTimeUtc).HasPrecision(3);
                entity.Property(e => e.IsDeleted).HasDefaultValue(false);
                entity.Property(e => e.StartTimeUtc).HasPrecision(3);
                entity.Property(e => e.UpdatedAt)
                    .HasPrecision(3);

                entity.HasOne(d => d.Driver).WithMany(p => p.DriverVehicles).HasForeignKey(d => d.DriverId);

                entity.HasOne(d => d.Vehicle).WithOne(p => p.DriverVehicle).HasForeignKey<DriverVehicle>(d => d.VehicleId);
            });

            modelBuilder.Entity<Grade>(entity =>
            {
                entity.HasIndex(e => e.Name, "UQ_Grades_Name").IsUnique();

                entity.Property(e => e.Id).HasDefaultValueSql("(newsequentialid())");
                entity.Property(e => e.IsDeleted).HasDefaultValue(false);
                entity.Property(e => e.Name).HasMaxLength(100);
            });

            modelBuilder.Entity<Image>(entity =>
            {
                entity.HasIndex(e => e.StudentId, "IX_Images_StudentId");

                entity.HasIndex(e => e.HashedUrl, "UQ_Images_HashedURL").IsUnique();

                entity.Property(e => e.Id).HasDefaultValueSql("(newsequentialid())");
                entity.Property(e => e.CreatedAt)
                    .HasPrecision(3)
                    .HasDefaultValueSql("(sysutcdatetime())");
                entity.Property(e => e.HashedUrl)
                    .HasMaxLength(256)
                    .HasColumnName("HashedURL");
                entity.Property(e => e.IsDeleted).HasDefaultValue(false);
                entity.Property(e => e.UpdatedAt)
                    .HasPrecision(3);

                entity.HasOne(d => d.Student).WithMany(p => p.Images).HasForeignKey(d => d.StudentId);
            });

            modelBuilder.Entity<Parent>(entity =>
            {
                entity.Property(e => e.Address).HasMaxLength(500);

                entity.HasOne<UserAccount>()
                    .WithOne()
                    .HasForeignKey<Parent>(e => e.Id);
            });

            modelBuilder.Entity<PickupPoint>(entity =>
            {
                entity.HasIndex(e => e.Description, "IX_PickupPoints_Description");

                entity.Property(e => e.Id).HasDefaultValueSql("(newsequentialid())");
                entity.Property(e => e.CreatedAt)
                    .HasPrecision(3)
                    .HasDefaultValueSql("(sysutcdatetime())");
                entity.Property(e => e.Description).HasMaxLength(500);
                entity.Property(e => e.IsDeleted).HasDefaultValue(false);
                entity.Property(e => e.Location).HasMaxLength(500);
                entity.Property(e => e.UpdatedAt)
                    .HasPrecision(3);
                entity.Property(e => e.Geog)
                      .HasColumnType("geography");
            });

            modelBuilder.Entity<Student>(entity =>
            {
                entity.HasIndex(e => e.ParentId, "IX_Students_ParentId");
                entity.HasIndex(e => e.ParentPhoneNumber, "IX_Students_ParentPhoneNumber");

                entity.Property(e => e.Id).HasDefaultValueSql("(newsequentialid())");
                entity.Property(e => e.CreatedAt)
                    .HasPrecision(3)
                    .HasDefaultValueSql("(sysutcdatetime())");
                entity.Property(e => e.FirstName).HasMaxLength(200);
                entity.Property(e => e.IsActive).HasDefaultValue(true);
                entity.Property(e => e.IsDeleted).HasDefaultValue(false);
                entity.Property(e => e.LastName).HasMaxLength(200);
                entity.Property(e => e.UpdatedAt)
                    .HasPrecision(3);

                entity.HasOne(d => d.Parent).WithMany(p => p.Students)
                    .HasForeignKey(d => d.ParentId)
                    .OnDelete(DeleteBehavior.SetNull);
            });

            modelBuilder.Entity<StudentGradeEnrollment>(entity =>
            {
                entity.HasIndex(e => e.GradeId, "IX_SGE_GradeId");

                entity.HasIndex(e => e.StudentId, "IX_SGE_StudentId");

                entity.HasIndex(e => new { e.StudentId, e.GradeId, e.StartTimeUtc }, "UQ_SGE_Student_Grade_Start").IsUnique();

                entity.Property(e => e.Id).HasDefaultValueSql("(newsequentialid())");
                entity.Property(e => e.EndTimeUtc).HasPrecision(3);
                entity.Property(e => e.IsDeleted).HasDefaultValue(false);
                entity.Property(e => e.StartTimeUtc).HasPrecision(3);

                entity.HasOne(d => d.Grade).WithMany(p => p.StudentGradeEnrollments)
                    .HasForeignKey(d => d.GradeId)
                    .OnDelete(DeleteBehavior.ClientSetNull);

                entity.HasOne(d => d.Student).WithMany(p => p.StudentGradeEnrollments).HasForeignKey(d => d.StudentId);
            });

            modelBuilder.Entity<StudentPickupPoint>(entity =>
            {
                entity.HasIndex(e => e.PickupPointId, "IX_StudentPickupPoints_PickupPointId");

                entity.HasIndex(e => e.StudentId, "IX_StudentPickupPoints_StudentId");

                entity.HasIndex(e => e.StudentId, "UQ_StudentPickupPoints_Active")
                    .IsUnique()
                    .HasFilter("([IsActive]=(1) AND [EndTimeUtc] IS NULL)");

                entity.Property(e => e.Id).HasDefaultValueSql("(newsequentialid())");
                entity.Property(e => e.EndTimeUtc).HasPrecision(3);
                entity.Property(e => e.IsActive).HasDefaultValue(true);
                entity.Property(e => e.IsDeleted).HasDefaultValue(false);
                entity.Property(e => e.StartTimeUtc).HasPrecision(3);

                entity.HasOne(d => d.PickupPoint).WithMany(p => p.StudentPickupPoints)
                    .HasForeignKey(d => d.PickupPointId)
                    .OnDelete(DeleteBehavior.ClientSetNull);

                entity.HasOne(d => d.Student).WithOne(p => p.StudentPickupPoint).HasForeignKey<StudentPickupPoint>(d => d.StudentId);
            });

            modelBuilder.Entity<Transaction>(entity =>
            {
                entity.HasIndex(e => new { e.ParentId, e.CreatedAt }, "IX_Transactions_ParentId_CreatedAt");

                entity.HasIndex(e => e.TransactionCode, "UQ_Transactions_TransactionCode").IsUnique();

                entity.Property(e => e.Id).HasDefaultValueSql("(newsequentialid())");
                entity.Property(e => e.Amount).HasColumnType("decimal(19, 4)");
                entity.Property(e => e.CreatedAt)
                    .HasPrecision(3)
                    .HasDefaultValueSql("(sysutcdatetime())");
                entity.Property(e => e.IsDeleted).HasDefaultValue(false);
                entity.Property(e => e.TransactionCode).HasMaxLength(100);

                entity.HasOne(d => d.Parent).WithMany(p => p.Transactions)
                    .HasForeignKey(d => d.ParentId)
                    .OnDelete(DeleteBehavior.ClientSetNull);
            });

            modelBuilder.Entity<TransportFeeItem>(entity =>
            {
                entity.HasIndex(e => new { e.StudentId, e.Status }, "IX_TransportFeeItems_Student_Status");

                entity.HasIndex(e => e.TransactionId, "IX_TransportFeeItems_TransactionId");

                entity.Property(e => e.Id).HasDefaultValueSql("(newsequentialid())");
                entity.Property(e => e.Amount).HasColumnType("decimal(19, 4)");
                entity.Property(e => e.Content).HasMaxLength(1000);
                entity.Property(e => e.CreatedAt)
                    .HasPrecision(3)
                    .HasDefaultValueSql("(sysutcdatetime())");
                entity.Property(e => e.IsDeleted).HasDefaultValue(false);
                entity.Property(e => e.Status).HasMaxLength(50);

                entity.HasOne(d => d.Student).WithMany(p => p.TransportFeeItems)
                    .HasForeignKey(d => d.StudentId)
                    .OnDelete(DeleteBehavior.ClientSetNull);

                entity.HasOne(d => d.Transaction).WithMany(p => p.TransportFeeItems)
                    .HasForeignKey(d => d.TransactionId)
                    .OnDelete(DeleteBehavior.SetNull);
            });

            modelBuilder.Entity<UnitPrice>(entity =>
            {
                entity.HasIndex(e => e.AdminId, "IX_UnitPrices_AdminId");

                entity.HasIndex(e => e.StartTimeUtc, "IX_UnitPrices_ValidFrom");

                entity.Property(e => e.Id).HasDefaultValueSql("(newsequentialid())");
                entity.Property(e => e.CreatedAt)
                    .HasPrecision(3)
                    .HasDefaultValueSql("(sysutcdatetime())");
                entity.Property(e => e.DepartureTime).HasPrecision(0);
                entity.Property(e => e.EndTimeUtc).HasPrecision(3);
                entity.Property(e => e.IsDeleted).HasDefaultValue(false);
                entity.Property(e => e.ScheduleType).HasMaxLength(50);
                entity.Property(e => e.StartTimeUtc).HasPrecision(3);
                entity.Property(e => e.UpdatedAt)
                    .HasPrecision(3);

                entity.HasOne(d => d.Admin).WithMany(p => p.UnitPrices)
                    .HasForeignKey(d => d.AdminId)
                    .OnDelete(DeleteBehavior.ClientSetNull);
            });

            modelBuilder.Entity<UserAccount>(entity =>
            {
                entity.HasIndex(e => e.PhoneNumber, "IX_UserAccounts_PhoneNumber")
                      .IsUnique();

                entity.HasIndex(e => e.Email, "UQ_UserAccounts_Email").IsUnique();

                entity.Property(e => e.Id).HasDefaultValueSql("(newsequentialid())");
                entity.Property(e => e.CreatedAt)
                    .HasPrecision(3)
                    .HasDefaultValueSql("(sysutcdatetime())");
                entity.Property(e => e.Email).HasMaxLength(320)
                                             .IsRequired();
                entity.Property(e => e.FirstName).HasMaxLength(200)
                                                 .IsRequired();
                entity.Property(e => e.HashedPassword).HasMaxLength(256)
                                                      .IsRequired();
                entity.Property(e => e.IsDeleted).HasDefaultValue(false);
                entity.Property(e => e.LastName).HasMaxLength(200)
                                                .IsRequired();
                entity.Property(e => e.PhoneNumber).HasMaxLength(32)
                                                   .IsRequired();
                entity.Property(e => e.Address)
                      .HasMaxLength(500);
                entity.Property(e => e.DateOfBirth)
                      .HasColumnType("date");
                entity.Property(e => e.UpdatedAt)
                    .HasPrecision(3);
                entity.Property(e => e.Gender)
                    .HasConversion<int>();
            });

            modelBuilder.Entity<Vehicle>(entity =>
            {
                entity.HasIndex(e => e.AdminId, "IX_Vehicles_AdminId");

                entity.HasIndex(e => e.HashedLicensePlate, "UQ_Vehicles_HashedLicensePlate").IsUnique();

                entity.Property(e => e.Id).HasDefaultValueSql("(newsequentialid())");
                entity.Property(e => e.CreatedAt)
                    .HasPrecision(3)
                    .HasDefaultValueSql("(sysutcdatetime())");
                entity.Property(e => e.HashedLicensePlate).HasMaxLength(256);
                entity.Property(e => e.IsDeleted).HasDefaultValue(false);
                entity.Property(e => e.Status).HasMaxLength(50);
                entity.Property(e => e.UpdatedAt)
                    .HasPrecision(3);

                entity.HasOne(d => d.Admin).WithMany(p => p.Vehicles)
                    .HasForeignKey(d => d.AdminId)
                    .OnDelete(DeleteBehavior.ClientSetNull);
            });

            modelBuilder.Entity<RefreshToken>(entity =>
            {
                entity.HasKey(e => e.Id);

                entity.Property(e => e.Token)
                      .HasMaxLength(500)
                      .IsRequired();

                entity.HasIndex(e => e.Token).IsUnique();

                entity.Property(e => e.CreatedAtUtc)
                      .HasPrecision(3)
                      .HasDefaultValueSql("(sysutcdatetime())");

                entity.HasOne(e => e.User)
                      .WithMany()  
                      .HasForeignKey(e => e.UserId)
                      .OnDelete(DeleteBehavior.Cascade);
            });

            // Apply Seed Configurations
            modelBuilder.ApplyConfiguration(new AdminSeedConfiguration());
            modelBuilder.ApplyConfiguration(new DriverSeedConfiguration());
            modelBuilder.ApplyConfiguration(new ParentSeedConfiguration());
            modelBuilder.ApplyConfiguration(new DriverLicenseSeedConfiguration());

            OnModelCreatingPartial(modelBuilder);
        }

        partial void OnModelCreatingPartial(ModelBuilder modelBuilder);
    }
}<|MERGE_RESOLUTION|>--- conflicted
+++ resolved
@@ -51,21 +51,12 @@
         public virtual DbSet<RefreshToken> RefreshTokens { get; set; }
 
 
-<<<<<<< HEAD
-        protected override void OnConfiguring(DbContextOptionsBuilder optionsBuilder)
-#warning To protect potentially sensitive information in your connection string, you should move it out of source code. You can avoid scaffolding the connection string by using the Name= syntax to read it from configuration - see https://go.microsoft.com/fwlink/?linkid=2131148. For more guidance on storing connection strings, see https://go.microsoft.com/fwlink/?LinkId=723263.
-            => optionsBuilder.UseSqlServer(
-                "Server=localhost,49898;Database=edubus_dev;User Id=sa;Password=12345;Trusted_Connection=True;TrustServerCertificate=True",
-                sql => sql.UseNetTopologySuite()
-            );
-=======
 //        protected override void OnConfiguring(DbContextOptionsBuilder optionsBuilder)
 //#warning To protect potentially sensitive information in your connection string, you should move it out of source code. You can avoid scaffolding the connection string by using the Name= syntax to read it from configuration - see https://go.microsoft.com/fwlink/?linkid=2131148. For more guidance on storing connection strings, see https://go.microsoft.com/fwlink/?LinkId=723263.
 //            => optionsBuilder.UseSqlServer(
 //                "Server=LAPTOP-DVKPB8S9;Database=edubus_dev;User Id=sa;Password=123;Trusted_Connection=True;TrustServerCertificate=True",
 //                sql => sql.UseNetTopologySuite()
 //            );
->>>>>>> 4c71b3c7
 
         protected override void OnModelCreating(ModelBuilder modelBuilder)
         {
