﻿using Data.Models;
using Data.SeedConfiguration;
using Microsoft.EntityFrameworkCore;
using NetTopologySuite.Geometries;

namespace Data.Contexts.SqlServer
{
    public partial class EduBusSqlContext : DbContext
    {
        public EduBusSqlContext()
        {
        }

        public EduBusSqlContext(DbContextOptions<EduBusSqlContext> options)
            : base(options)
        {
        }

        public virtual DbSet<Admin> Admins { get; set; }

        public virtual DbSet<Driver> Drivers { get; set; }

        public virtual DbSet<DriverLicense> DriverLicenses { get; set; }

        public virtual DbSet<DriverVehicle> DriverVehicles { get; set; }

        public virtual DbSet<Grade> Grades { get; set; }

        public virtual DbSet<Image> Images { get; set; }

        public virtual DbSet<Parent> Parents { get; set; }

        public virtual DbSet<PickupPoint> PickupPoints { get; set; }

        public virtual DbSet<Student> Students { get; set; }

        public virtual DbSet<StudentGradeEnrollment> StudentGradeEnrollments { get; set; }

        public virtual DbSet<StudentPickupPoint> StudentPickupPoints { get; set; }

        public virtual DbSet<Transaction> Transactions { get; set; }

        public virtual DbSet<TransportFeeItem> TransportFeeItems { get; set; }

        public virtual DbSet<UnitPrice> UnitPrices { get; set; }

        public virtual DbSet<UserAccount> UserAccounts { get; set; }

        public virtual DbSet<Vehicle> Vehicles { get; set; }

        public virtual DbSet<RefreshToken> RefreshTokens { get; set; }


        protected override void OnConfiguring(DbContextOptionsBuilder optionsBuilder)
#warning To protect potentially sensitive information in your connection string, you should move it out of source code. You can avoid scaffolding the connection string by using the Name= syntax to read it from configuration - see https://go.microsoft.com/fwlink/?linkid=2131148. For more guidance on storing connection strings, see https://go.microsoft.com/fwlink/?LinkId=723263.
            => optionsBuilder.UseSqlServer(
<<<<<<< HEAD
                "Server=localhost,49898;Database=edubus_dev;User Id=sa;Password=12345;Trusted_Connection=True;TrustServerCertificate=True",
=======
                "Server=(local);Database=edubus_dev;User Id=sa;Password=12345;Trusted_Connection=True;TrustServerCertificate=True",
>>>>>>> 46dfd2db
                sql => sql.UseNetTopologySuite()
            );

        protected override void OnModelCreating(ModelBuilder modelBuilder)
        {
            // Configure TPT inheritance
            modelBuilder.Entity<UserAccount>()
                .ToTable("UserAccounts");

            modelBuilder.Entity<Admin>()
                .ToTable("Admins");

            modelBuilder.Entity<Parent>()
                .ToTable("Parents");

            modelBuilder.Entity<Driver>()
                .ToTable("Drivers");
            modelBuilder.Entity<Admin>(entity =>
            {
                entity.HasOne<UserAccount>()
                    .WithOne()
                    .HasForeignKey<Admin>(e => e.Id);
            });

            modelBuilder.Entity<Driver>(entity =>
            {
                entity.HasOne<UserAccount>()
                    .WithOne()
                    .HasForeignKey<Driver>(e => e.Id);
            });

            modelBuilder.Entity<DriverLicense>(entity =>
            {
                entity.HasIndex(e => e.DriverId, "IX_DriverLicenses_DriverId");
                entity.HasIndex(e => e.HashedLicenseNumber, "UQ_DriverLicenses_HashedLicenseNumber").IsUnique();

                entity.Property(e => e.HashedLicenseNumber).HasMaxLength(256);
                entity.Property(e => e.IssuedBy).HasMaxLength(200);
                entity.Property(e => e.DateOfIssue).HasColumnType("date");

                entity.HasOne(d => d.Driver)
                    .WithOne(d => d.DriverLicense)
                    .HasForeignKey<DriverLicense>(d => d.DriverId)
                    .OnDelete(DeleteBehavior.Cascade);
            });

            modelBuilder.Entity<DriverVehicle>(entity =>
            {
                entity.HasIndex(e => e.DriverId, "IX_DriverVehicles_DriverId");

                entity.HasIndex(e => e.VehicleId, "IX_DriverVehicles_VehicleId");

                entity.HasIndex(e => e.VehicleId, "UQ_DriverVehicles_PrimaryPerVehicle")
                    .IsUnique()
                    .HasFilter("([IsPrimaryDriver]=(1) AND [EndTimeUtc] IS NULL)");

                entity.Property(e => e.Id).HasDefaultValueSql("(newsequentialid())");
                entity.Property(e => e.EndTimeUtc).HasPrecision(3);
                entity.Property(e => e.IsDeleted).HasDefaultValue(false);
                entity.Property(e => e.StartTimeUtc).HasPrecision(3);
                entity.Property(e => e.UpdatedAt)
                    .HasPrecision(3);

                entity.HasOne(d => d.Driver).WithMany(p => p.DriverVehicles).HasForeignKey(d => d.DriverId);

                entity.HasOne(d => d.Vehicle).WithOne(p => p.DriverVehicle).HasForeignKey<DriverVehicle>(d => d.VehicleId);
            });

            modelBuilder.Entity<Grade>(entity =>
            {
                entity.HasIndex(e => e.Name, "UQ_Grades_Name").IsUnique();

                entity.Property(e => e.Id).HasDefaultValueSql("(newsequentialid())");
                entity.Property(e => e.IsDeleted).HasDefaultValue(false);
                entity.Property(e => e.Name).HasMaxLength(100);
            });

            modelBuilder.Entity<Image>(entity =>
            {
                entity.HasIndex(e => e.StudentId, "IX_Images_StudentId");

                entity.HasIndex(e => e.HashedUrl, "UQ_Images_HashedURL").IsUnique();

                entity.Property(e => e.Id).HasDefaultValueSql("(newsequentialid())");
                entity.Property(e => e.CreatedAt)
                    .HasPrecision(3)
                    .HasDefaultValueSql("(sysutcdatetime())");
                entity.Property(e => e.HashedUrl)
                    .HasMaxLength(256)
                    .HasColumnName("HashedURL");
                entity.Property(e => e.IsDeleted).HasDefaultValue(false);
                entity.Property(e => e.UpdatedAt)
                    .HasPrecision(3);

                entity.HasOne(d => d.Student).WithMany(p => p.Images).HasForeignKey(d => d.StudentId);
            });

            modelBuilder.Entity<Parent>(entity =>
            {
                entity.Property(e => e.Address).HasMaxLength(500);

                entity.HasOne<UserAccount>()
                    .WithOne()
                    .HasForeignKey<Parent>(e => e.Id);
            });

            modelBuilder.Entity<PickupPoint>(entity =>
            {
                entity.HasIndex(e => e.Description, "IX_PickupPoints_Description");

                entity.Property(e => e.Id).HasDefaultValueSql("(newsequentialid())");
                entity.Property(e => e.CreatedAt)
                    .HasPrecision(3)
                    .HasDefaultValueSql("(sysutcdatetime())");
                entity.Property(e => e.Description).HasMaxLength(500);
                entity.Property(e => e.IsDeleted).HasDefaultValue(false);
                entity.Property(e => e.Location).HasMaxLength(500);
                entity.Property(e => e.UpdatedAt)
                    .HasPrecision(3);
                entity.Property(e => e.Geog)
                      .HasColumnType("geography");
            });

            modelBuilder.Entity<Student>(entity =>
            {
                entity.HasIndex(e => e.ParentId, "IX_Students_ParentId");

                entity.Property(e => e.Id).HasDefaultValueSql("(newsequentialid())");
                entity.Property(e => e.CreatedAt)
                    .HasPrecision(3)
                    .HasDefaultValueSql("(sysutcdatetime())");
                entity.Property(e => e.FirstName).HasMaxLength(200);
                entity.Property(e => e.IsActive).HasDefaultValue(true);
                entity.Property(e => e.IsDeleted).HasDefaultValue(false);
                entity.Property(e => e.LastName).HasMaxLength(200);
                entity.Property(e => e.UpdatedAt)
                    .HasPrecision(3);

                entity.HasOne(d => d.Parent).WithMany(p => p.Students)
                    .HasForeignKey(d => d.ParentId)
                    .OnDelete(DeleteBehavior.ClientSetNull);
            });

            modelBuilder.Entity<StudentGradeEnrollment>(entity =>
            {
                entity.HasIndex(e => e.GradeId, "IX_SGE_GradeId");

                entity.HasIndex(e => e.StudentId, "IX_SGE_StudentId");

                entity.HasIndex(e => new { e.StudentId, e.GradeId, e.StartTimeUtc }, "UQ_SGE_Student_Grade_Start").IsUnique();

                entity.Property(e => e.Id).HasDefaultValueSql("(newsequentialid())");
                entity.Property(e => e.EndTimeUtc).HasPrecision(3);
                entity.Property(e => e.IsDeleted).HasDefaultValue(false);
                entity.Property(e => e.StartTimeUtc).HasPrecision(3);

                entity.HasOne(d => d.Grade).WithMany(p => p.StudentGradeEnrollments)
                    .HasForeignKey(d => d.GradeId)
                    .OnDelete(DeleteBehavior.ClientSetNull);

                entity.HasOne(d => d.Student).WithMany(p => p.StudentGradeEnrollments).HasForeignKey(d => d.StudentId);
            });

            modelBuilder.Entity<StudentPickupPoint>(entity =>
            {
                entity.HasIndex(e => e.PickupPointId, "IX_StudentPickupPoints_PickupPointId");

                entity.HasIndex(e => e.StudentId, "IX_StudentPickupPoints_StudentId");

                entity.HasIndex(e => e.StudentId, "UQ_StudentPickupPoints_Active")
                    .IsUnique()
                    .HasFilter("([IsActive]=(1) AND [EndTimeUtc] IS NULL)");

                entity.Property(e => e.Id).HasDefaultValueSql("(newsequentialid())");
                entity.Property(e => e.EndTimeUtc).HasPrecision(3);
                entity.Property(e => e.IsActive).HasDefaultValue(true);
                entity.Property(e => e.IsDeleted).HasDefaultValue(false);
                entity.Property(e => e.StartTimeUtc).HasPrecision(3);

                entity.HasOne(d => d.PickupPoint).WithMany(p => p.StudentPickupPoints)
                    .HasForeignKey(d => d.PickupPointId)
                    .OnDelete(DeleteBehavior.ClientSetNull);

                entity.HasOne(d => d.Student).WithOne(p => p.StudentPickupPoint).HasForeignKey<StudentPickupPoint>(d => d.StudentId);
            });

            modelBuilder.Entity<Transaction>(entity =>
            {
                entity.HasIndex(e => new { e.ParentId, e.CreatedAt }, "IX_Transactions_ParentId_CreatedAt");

                entity.HasIndex(e => e.TransactionCode, "UQ_Transactions_TransactionCode").IsUnique();

                entity.Property(e => e.Id).HasDefaultValueSql("(newsequentialid())");
                entity.Property(e => e.Amount).HasColumnType("decimal(19, 4)");
                entity.Property(e => e.CreatedAt)
                    .HasPrecision(3)
                    .HasDefaultValueSql("(sysutcdatetime())");
                entity.Property(e => e.IsDeleted).HasDefaultValue(false);
                entity.Property(e => e.TransactionCode).HasMaxLength(100);

                entity.HasOne(d => d.Parent).WithMany(p => p.Transactions)
                    .HasForeignKey(d => d.ParentId)
                    .OnDelete(DeleteBehavior.ClientSetNull);
            });

            modelBuilder.Entity<TransportFeeItem>(entity =>
            {
                entity.HasIndex(e => new { e.StudentId, e.Status }, "IX_TransportFeeItems_Student_Status");

                entity.HasIndex(e => e.TransactionId, "IX_TransportFeeItems_TransactionId");

                entity.Property(e => e.Id).HasDefaultValueSql("(newsequentialid())");
                entity.Property(e => e.Amount).HasColumnType("decimal(19, 4)");
                entity.Property(e => e.Content).HasMaxLength(1000);
                entity.Property(e => e.CreatedAt)
                    .HasPrecision(3)
                    .HasDefaultValueSql("(sysutcdatetime())");
                entity.Property(e => e.IsDeleted).HasDefaultValue(false);
                entity.Property(e => e.Status).HasMaxLength(50);

                entity.HasOne(d => d.Student).WithMany(p => p.TransportFeeItems)
                    .HasForeignKey(d => d.StudentId)
                    .OnDelete(DeleteBehavior.ClientSetNull);

                entity.HasOne(d => d.Transaction).WithMany(p => p.TransportFeeItems)
                    .HasForeignKey(d => d.TransactionId)
                    .OnDelete(DeleteBehavior.SetNull);
            });

            modelBuilder.Entity<UnitPrice>(entity =>
            {
                entity.HasIndex(e => e.AdminId, "IX_UnitPrices_AdminId");

                entity.HasIndex(e => e.StartTimeUtc, "IX_UnitPrices_ValidFrom");

                entity.Property(e => e.Id).HasDefaultValueSql("(newsequentialid())");
                entity.Property(e => e.CreatedAt)
                    .HasPrecision(3)
                    .HasDefaultValueSql("(sysutcdatetime())");
                entity.Property(e => e.DepartureTime).HasPrecision(0);
                entity.Property(e => e.EndTimeUtc).HasPrecision(3);
                entity.Property(e => e.IsDeleted).HasDefaultValue(false);
                entity.Property(e => e.ScheduleType).HasMaxLength(50);
                entity.Property(e => e.StartTimeUtc).HasPrecision(3);
                entity.Property(e => e.UpdatedAt)
                    .HasPrecision(3);

                entity.HasOne(d => d.Admin).WithMany(p => p.UnitPrices)
                    .HasForeignKey(d => d.AdminId)
                    .OnDelete(DeleteBehavior.ClientSetNull);
            });

            modelBuilder.Entity<UserAccount>(entity =>
            {
                entity.HasIndex(e => e.PhoneNumber, "IX_UserAccounts_PhoneNumber")
                      .IsUnique();

                entity.HasIndex(e => e.Email, "UQ_UserAccounts_Email").IsUnique();

                entity.Property(e => e.Id).HasDefaultValueSql("(newsequentialid())");
                entity.Property(e => e.CreatedAt)
                    .HasPrecision(3)
                    .HasDefaultValueSql("(sysutcdatetime())");
                entity.Property(e => e.Email).HasMaxLength(320)
                                             .IsRequired();
                entity.Property(e => e.FirstName).HasMaxLength(200)
                                                 .IsRequired();
                entity.Property(e => e.HashedPassword).HasMaxLength(256)
                                                      .IsRequired();
                entity.Property(e => e.IsDeleted).HasDefaultValue(false);
                entity.Property(e => e.LastName).HasMaxLength(200)
                                                .IsRequired();
                entity.Property(e => e.PhoneNumber).HasMaxLength(32)
                                                   .IsRequired();
                entity.Property(e => e.Address)
                      .HasMaxLength(500);
                entity.Property(e => e.DateOfBirth)
                      .HasColumnType("date");
                entity.Property(e => e.UpdatedAt)
                    .HasPrecision(3);
                entity.Property(e => e.Gender)
                    .HasConversion<int>();
            });

            modelBuilder.Entity<Vehicle>(entity =>
            {
                entity.HasIndex(e => e.AdminId, "IX_Vehicles_AdminId");

                entity.HasIndex(e => e.HashedLicensePlate, "UQ_Vehicles_HashedLicensePlate").IsUnique();

                entity.Property(e => e.Id).HasDefaultValueSql("(newsequentialid())");
                entity.Property(e => e.CreatedAt)
                    .HasPrecision(3)
                    .HasDefaultValueSql("(sysutcdatetime())");
                entity.Property(e => e.HashedLicensePlate).HasMaxLength(256);
                entity.Property(e => e.IsDeleted).HasDefaultValue(false);
                entity.Property(e => e.Status).HasMaxLength(50);
                entity.Property(e => e.UpdatedAt)
                    .HasPrecision(3);

                entity.HasOne(d => d.Admin).WithMany(p => p.Vehicles)
                    .HasForeignKey(d => d.AdminId)
                    .OnDelete(DeleteBehavior.ClientSetNull);
            });

<<<<<<< HEAD
            modelBuilder.Entity<RefreshToken>(entity =>
            {
                entity.HasKey(e => e.Id);

                entity.Property(e => e.Token)
                      .HasMaxLength(500)
                      .IsRequired();

                entity.HasIndex(e => e.Token).IsUnique();

                entity.Property(e => e.CreatedAtUtc)
                      .HasPrecision(3)
                      .HasDefaultValueSql("(sysutcdatetime())");

                entity.HasOne(e => e.User)
                      .WithMany()  
                      .HasForeignKey(e => e.UserId)
                      .OnDelete(DeleteBehavior.Cascade);
            });


=======
>>>>>>> 46dfd2db
            // Apply Seed Configurations
            modelBuilder.ApplyConfiguration(new AdminSeedConfiguration());
            modelBuilder.ApplyConfiguration(new DriverSeedConfiguration());
            modelBuilder.ApplyConfiguration(new ParentSeedConfiguration());

            OnModelCreatingPartial(modelBuilder);
        }

        partial void OnModelCreatingPartial(ModelBuilder modelBuilder);
    }
}<|MERGE_RESOLUTION|>--- conflicted
+++ resolved
@@ -54,11 +54,7 @@
         protected override void OnConfiguring(DbContextOptionsBuilder optionsBuilder)
 #warning To protect potentially sensitive information in your connection string, you should move it out of source code. You can avoid scaffolding the connection string by using the Name= syntax to read it from configuration - see https://go.microsoft.com/fwlink/?linkid=2131148. For more guidance on storing connection strings, see https://go.microsoft.com/fwlink/?LinkId=723263.
             => optionsBuilder.UseSqlServer(
-<<<<<<< HEAD
-                "Server=localhost,49898;Database=edubus_dev;User Id=sa;Password=12345;Trusted_Connection=True;TrustServerCertificate=True",
-=======
                 "Server=(local);Database=edubus_dev;User Id=sa;Password=12345;Trusted_Connection=True;TrustServerCertificate=True",
->>>>>>> 46dfd2db
                 sql => sql.UseNetTopologySuite()
             );
 
@@ -364,7 +360,6 @@
                     .OnDelete(DeleteBehavior.ClientSetNull);
             });
 
-<<<<<<< HEAD
             modelBuilder.Entity<RefreshToken>(entity =>
             {
                 entity.HasKey(e => e.Id);
@@ -385,9 +380,6 @@
                       .OnDelete(DeleteBehavior.Cascade);
             });
 
-
-=======
->>>>>>> 46dfd2db
             // Apply Seed Configurations
             modelBuilder.ApplyConfiguration(new AdminSeedConfiguration());
             modelBuilder.ApplyConfiguration(new DriverSeedConfiguration());
