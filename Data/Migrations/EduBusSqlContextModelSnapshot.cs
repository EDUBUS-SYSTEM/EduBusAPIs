--- conflicted
+++ resolved
@@ -641,18 +641,12 @@
                         new
                         {
                             Id = new Guid("550e8400-e29b-41d4-a716-446655440001"),
-<<<<<<< HEAD
-                            CreatedAt = new DateTime(2024, 1, 15, 10, 0, 0, 0, DateTimeKind.Utc),
-                            Email = "admin@edubus.com",
-                            FirstName = "Nguyen",
-=======
                             Address = "123 Lê Duẩn, Quận Hải Châu, Đà Nẵng, Vietnam",
                             CreatedAt = new DateTime(2024, 1, 15, 10, 0, 0, 0, DateTimeKind.Utc),
                             DateOfBirth = new DateTime(1990, 1, 1, 0, 0, 0, 0, DateTimeKind.Unspecified),
                             Email = "admin@edubus.com",
                             FirstName = "Nguyen",
                             Gender = 1,
->>>>>>> 46dfd2db
                             HashedPassword = new byte[] { 36, 50, 97, 36, 49, 48, 36, 57, 50, 73, 88, 85, 78, 112, 107, 106, 79, 48, 114, 79, 81, 53, 98, 121, 77, 105, 46, 89, 101, 52, 111, 75, 111, 69, 97, 51, 82, 111, 57, 108, 108, 67, 47, 46, 111, 103, 47, 97, 116, 50, 46, 117, 104, 101, 87, 71, 47, 105, 103, 105 },
                             IsDeleted = false,
                             LastName = "Van Admin",
@@ -680,18 +674,12 @@
                         new
                         {
                             Id = new Guid("550e8400-e29b-41d4-a716-446655440002"),
-<<<<<<< HEAD
-                            CreatedAt = new DateTime(2024, 1, 15, 10, 0, 0, 0, DateTimeKind.Utc),
-                            Email = "driver@edubus.com",
-                            FirstName = "Tran",
-=======
                             Address = "456 Trần Phú, Quận Hải Châu, Đà Nẵng, Vietnam",
                             CreatedAt = new DateTime(2024, 1, 15, 10, 0, 0, 0, DateTimeKind.Utc),
                             DateOfBirth = new DateTime(1985, 5, 20, 0, 0, 0, 0, DateTimeKind.Unspecified),
                             Email = "driver@edubus.com",
                             FirstName = "Tran",
                             Gender = 1,
->>>>>>> 46dfd2db
                             HashedPassword = new byte[] { 36, 50, 97, 36, 49, 48, 36, 57, 50, 73, 88, 85, 78, 112, 107, 106, 79, 48, 114, 79, 81, 53, 98, 121, 77, 105, 46, 89, 101, 52, 111, 75, 111, 69, 97, 51, 82, 111, 57, 108, 108, 67, 47, 46, 111, 103, 47, 97, 116, 50, 46, 117, 104, 101, 87, 71, 47, 105, 103, 105 },
                             IsDeleted = false,
                             LastName = "Van Driver",
@@ -711,28 +699,17 @@
                         new
                         {
                             Id = new Guid("550e8400-e29b-41d4-a716-446655440003"),
-<<<<<<< HEAD
-                            CreatedAt = new DateTime(2024, 1, 15, 10, 0, 0, 0, DateTimeKind.Utc),
-                            Email = "parent@edubus.com",
-                            FirstName = "Le",
-=======
                             Address = "123 Nguyen Van Linh, District 7, Ho Chi Minh City",
                             CreatedAt = new DateTime(2024, 1, 15, 10, 0, 0, 0, DateTimeKind.Utc),
                             DateOfBirth = new DateTime(1984, 6, 12, 0, 0, 0, 0, DateTimeKind.Unspecified),
                             Email = "parent@edubus.com",
                             FirstName = "Le",
                             Gender = 2,
->>>>>>> 46dfd2db
                             HashedPassword = new byte[] { 36, 50, 97, 36, 49, 48, 36, 57, 50, 73, 88, 85, 78, 112, 107, 106, 79, 48, 114, 79, 81, 53, 98, 121, 77, 105, 46, 89, 101, 52, 111, 75, 111, 69, 97, 51, 82, 111, 57, 108, 108, 67, 47, 46, 111, 103, 47, 97, 116, 50, 46, 117, 104, 101, 87, 71, 47, 105, 103, 105 },
                             IsDeleted = false,
                             LastName = "Thi Parent",
                             PhoneNumber = "0901234569",
-<<<<<<< HEAD
-                            UpdatedAt = new DateTime(2024, 1, 15, 10, 0, 0, 0, DateTimeKind.Utc),
-                            Address = "123 Nguyen Van Linh, District 7, Ho Chi Minh City"
-=======
                             UpdatedAt = new DateTime(2024, 1, 15, 10, 0, 0, 0, DateTimeKind.Utc)
->>>>>>> 46dfd2db
                         });
                 });
 
