﻿using AutoMapper;
using Data.Models;
using Services.Models.Driver;
using Services.Models.Parent;
using Services.Models.Student;
using Services.Models.StudentGrade;
using Services.Models.UserAccount;
using Utils;

namespace Services.MapperProfiles
{
    public class MappingProfile : Profile
    {
        public MappingProfile()
        {
            // parent mapping
            CreateMap<CreateParentRequest, Parent>();
            CreateMap<ImportParentDto, Parent>()
               .ForMember(dest => dest.DateOfBirth,
               opt => opt.MapFrom(src => DateHelper.ParseDate(src.DateOfBirthString)));
            CreateMap<Parent, CreateUserResponse>();
            CreateMap<Parent, ImportUserSuccess>();

            // driver mapping
            CreateMap<CreateDriverRequest, Driver>();
            CreateMap<Driver, CreateUserResponse>();
            CreateMap<ImportDriverDto, Driver>()
               .ForMember(dest => dest.DateOfBirth,
               opt => opt.MapFrom(src => DateHelper.ParseDate(src.DateOfBirthString)));
            CreateMap<Driver, ImportUserSuccess>();

            // driver license mapping
            CreateMap<CreateDriverLicenseRequest, DriverLicense>();
            CreateMap<DriverLicense, DriverLicenseResponse>();

<<<<<<< HEAD
            // student mapping
            CreateMap<Student, StudentDto>();
            CreateMap<CreateStudentRequest, Student>();
            CreateMap<UpdateStudentRequest, Student>();
            CreateMap<ImportStudentDto, Student>();
            CreateMap<Student, ImportStudentSuccess>();
            //student grade mapping
            CreateMap<CreateStudentGradeRequest, StudentGradeEnrollment>();
            CreateMap<UpdateStudentGradeResponse, StudentGradeEnrollment>();
            CreateMap<StudentGradeEnrollment, StudentGradeDto>();

=======
            // user account mapping
            CreateMap<UserAccount, UserDto>();
            CreateMap<UserAccount, UserResponse>();
            CreateMap<UserUpdateRequest, UserAccount>();
>>>>>>> b50785cd
        }
    }
}<|MERGE_RESOLUTION|>--- conflicted
+++ resolved
@@ -33,7 +33,6 @@
             CreateMap<CreateDriverLicenseRequest, DriverLicense>();
             CreateMap<DriverLicense, DriverLicenseResponse>();
 
-<<<<<<< HEAD
             // student mapping
             CreateMap<Student, StudentDto>();
             CreateMap<CreateStudentRequest, Student>();
@@ -45,12 +44,10 @@
             CreateMap<UpdateStudentGradeResponse, StudentGradeEnrollment>();
             CreateMap<StudentGradeEnrollment, StudentGradeDto>();
 
-=======
             // user account mapping
             CreateMap<UserAccount, UserDto>();
             CreateMap<UserAccount, UserResponse>();
             CreateMap<UserUpdateRequest, UserAccount>();
->>>>>>> b50785cd
         }
     }
 }