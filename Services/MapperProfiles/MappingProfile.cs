﻿using AutoMapper;
using Data.Models;
using Services.Models.AcademicCalendar;
using Services.Models.Driver;
using Services.Models.DriverVehicle;
using Services.Models.Notification;
using Services.Models.Parent;
<<<<<<< HEAD
using Services.Models.RouteSchedule;
using Services.Models.Schedule;
=======
using Services.Models.Payment;
>>>>>>> 4d29b43a
using Services.Models.Student;
using Services.Models.StudentGrade;
using Services.Models.Trip;
using Services.Models.UserAccount;
using Services.Models.Vehicle;
using Utils;

namespace Services.MapperProfiles
{
    public class MappingProfile : Profile
    {
        public MappingProfile()
        {
            // parent mapping
            CreateMap<CreateParentRequest, Parent>();
            CreateMap<ImportParentDto, Parent>()
               .ForMember(dest => dest.DateOfBirth,
               opt => opt.MapFrom(src => DateHelper.ParseDate(src.DateOfBirthString)));
            CreateMap<Parent, CreateUserResponse>();
            CreateMap<Parent, ImportUserSuccess>();

            // driver mapping
            CreateMap<CreateDriverRequest, Driver>();
            CreateMap<Driver, CreateUserResponse>();
            CreateMap<Driver, DriverResponse>();
            CreateMap<Driver, DriverStatusResponse>()
                .ForMember(dest => dest.FullName, opt => opt.MapFrom(src => $"{src.FirstName} {src.LastName}"));
            CreateMap<ImportDriverDto, Driver>()
               .ForMember(dest => dest.DateOfBirth,
               opt => opt.MapFrom(src => DateHelper.ParseDate(src.DateOfBirthString)));
            CreateMap<Driver, ImportUserSuccess>();

            // driver license mapping
            CreateMap<CreateDriverLicenseRequest, DriverLicense>();
            CreateMap<DriverLicense, DriverLicenseResponse>();

            // student mapping
            CreateMap<Student, StudentDto>();
            CreateMap<CreateStudentRequest, Student>();
            CreateMap<UpdateStudentRequest, Student>();
            CreateMap<ImportStudentDto, Student>();
            CreateMap<Student, ImportStudentSuccess>();
            
            //student grade mapping
            CreateMap<CreateStudentGradeRequest, StudentGradeEnrollment>();
            CreateMap<UpdateStudentGradeResponse, StudentGradeEnrollment>();
            CreateMap<StudentGradeEnrollment, StudentGradeDto>();

            // user account mapping
            CreateMap<UserAccount, UserDto>();
            CreateMap<UserAccount, UserResponse>();
            CreateMap<UserUpdateRequest, UserAccount>();

            //vehicle mapping
            CreateMap<Vehicle, VehicleDto>();
            CreateMap<VehicleCreateRequest, Vehicle>();
            CreateMap<VehicleUpdateRequest, Vehicle>();

            //DriverVehicle mapping
            CreateMap<DriverVehicle, DriverAssignmentDto>();
            CreateMap<Driver, DriverInfoDto>();
            
            // Driver Leave mapping
            CreateMap<CreateLeaveRequestDto, DriverLeaveRequest>();
            CreateMap<DriverLeaveRequest, DriverLeaveResponse>()
                .ForMember(dest => dest.DriverName, opt => opt.MapFrom(src => $"{src.Driver.FirstName} {src.Driver.LastName}"))
                .ForMember(dest => dest.DriverEmail, opt => opt.MapFrom(src => src.Driver.Email))
                .ForMember(dest => dest.TotalDays, opt => opt.MapFrom(src => (src.EndDate - src.StartDate).Days + 1));
            CreateMap<ApproveLeaveRequestDto, DriverLeaveRequest>();
            CreateMap<RejectLeaveRequestDto, DriverLeaveRequest>();
            CreateMap<UpdateLeaveRequestDto, DriverLeaveRequest>();
            
            // Driver Leave Conflict mapping
            CreateMap<DriverLeaveConflict, DriverLeaveConflictDto>();
            
            // Driver Working Hours mapping
            CreateMap<CreateWorkingHoursDto, DriverWorkingHours>();
            CreateMap<UpdateWorkingHoursDto, DriverWorkingHours>();
            CreateMap<DriverWorkingHours, DriverWorkingHoursResponse>()
                .ForMember(dest => dest.DriverName, opt => opt.MapFrom(src => $"{src.Driver.FirstName} {src.Driver.LastName}"));
            
            // Driver Vehicle Assignment mapping
            CreateMap<EnhancedDriverAssignmentRequest, DriverVehicle>();
            CreateMap<UpdateAssignmentRequest, DriverVehicle>();
            CreateMap<DriverVehicle, EnhancedDriverAssignmentResponse>()
                .ForMember(dest => dest.DriverName, opt => opt.MapFrom(src => $"{src.Driver.FirstName} {src.Driver.LastName}"))
                .ForMember(dest => dest.VehiclePlate, opt => opt.MapFrom(src => 
                    src.Vehicle != null ? SecurityHelper.DecryptFromBytes(src.Vehicle.HashedLicensePlate) : string.Empty))
                .ForMember(dest => dest.AssignmentId, opt => opt.MapFrom(src => src.Id));
            
            // Assignment Conflict mapping
            CreateMap<DriverVehicle, AssignmentConflictDto>();
            
            // Driver Assignment Summary mapping
            CreateMap<Driver, DriverAssignmentSummaryDto>()
                .ForMember(dest => dest.DriverName, opt => opt.MapFrom(src => $"{src.FirstName} {src.LastName}"))
                .ForMember(dest => dest.DriverEmail, opt => opt.MapFrom(src => src.Email));
            
            // Notification mapping
            CreateMap<CreateNotificationDto, Notification>();
            CreateMap<Notification, NotificationResponse>();

<<<<<<< HEAD
			// Schedule mappings
			CreateMap<Schedule, ScheduleDto>();
			CreateMap<CreateScheduleDto, Schedule>();
			CreateMap<UpdateScheduleDto, Schedule>()
				.ForMember(dest => dest.TimeOverrides, opt => opt.Ignore());

			// Trip mappings
			CreateMap<Trip, TripDto>();
			CreateMap<CreateTripDto, Trip>();
			CreateMap<UpdateTripDto, Trip>();
			CreateMap<ScheduleSnapshot, ScheduleSnapshotDto>();
			CreateMap<ScheduleSnapshotDto, ScheduleSnapshot>();
			CreateMap<TripStop, TripStopDto>();
			CreateMap<TripStopDto, TripStop>();

			// RouteSchedule mappings
			CreateMap<RouteSchedule, RouteScheduleDto>();
			CreateMap<CreateRouteScheduleDto, RouteSchedule>();
			CreateMap<UpdateRouteScheduleDto, RouteSchedule>();

			// AcademicCalendar mappings
			CreateMap<AcademicCalendar, AcademicCalendarDto>();
			CreateMap<AcademicCalendarCreateDto, AcademicCalendar>();
			CreateMap<AcademicCalendarUpdateDto, AcademicCalendar>();
			CreateMap<AcademicSemester, AcademicSemesterDto>();
			CreateMap<AcademicSemesterDto, AcademicSemester>();
			CreateMap<SchoolHoliday, SchoolHolidayDto>();
			CreateMap<SchoolHolidayDto, SchoolHoliday>();
			CreateMap<SchoolDay, SchoolDayDto>();
			CreateMap<SchoolDayDto, SchoolDay>();
		}
=======
            // Payment mapping
            CreateMap<Transaction, TransactionSummaryResponse>();
            CreateMap<Transaction, TransactionDetailResponse>();
            CreateMap<TransportFeeItem, TransportFeeItemResponse>();
            CreateMap<PaymentEventLog, PaymentEventResponse>();
        }
>>>>>>> 4d29b43a
    }
}<|MERGE_RESOLUTION|>--- conflicted
+++ resolved
@@ -5,12 +5,9 @@
 using Services.Models.DriverVehicle;
 using Services.Models.Notification;
 using Services.Models.Parent;
-<<<<<<< HEAD
+using Services.Models.Payment;
 using Services.Models.RouteSchedule;
 using Services.Models.Schedule;
-=======
-using Services.Models.Payment;
->>>>>>> 4d29b43a
 using Services.Models.Student;
 using Services.Models.StudentGrade;
 using Services.Models.Trip;
@@ -113,7 +110,12 @@
             CreateMap<CreateNotificationDto, Notification>();
             CreateMap<Notification, NotificationResponse>();
 
-<<<<<<< HEAD
+            // Payment mapping
+            CreateMap<Transaction, TransactionSummaryResponse>();
+            CreateMap<Transaction, TransactionDetailResponse>();
+            CreateMap<TransportFeeItem, TransportFeeItemResponse>();
+            CreateMap<PaymentEventLog, PaymentEventResponse>();
+
 			// Schedule mappings
 			CreateMap<Schedule, ScheduleDto>();
 			CreateMap<CreateScheduleDto, Schedule>();
@@ -145,13 +147,5 @@
 			CreateMap<SchoolDay, SchoolDayDto>();
 			CreateMap<SchoolDayDto, SchoolDay>();
 		}
-=======
-            // Payment mapping
-            CreateMap<Transaction, TransactionSummaryResponse>();
-            CreateMap<Transaction, TransactionDetailResponse>();
-            CreateMap<TransportFeeItem, TransportFeeItemResponse>();
-            CreateMap<PaymentEventLog, PaymentEventResponse>();
-        }
->>>>>>> 4d29b43a
     }
 }