﻿using AutoMapper;
using Data.Models;
using Services.Models.AcademicCalendar;
using Services.Models.Driver;
using Services.Models.DriverVehicle;
using Services.Models.Notification;
using Services.Models.Parent;
<<<<<<< HEAD
using Services.Models.Payment;
=======
using Services.Models.RouteSchedule;
using Services.Models.Schedule;
>>>>>>> 06ffbbdc
using Services.Models.Student;
using Services.Models.StudentGrade;
using Services.Models.Trip;
using Services.Models.UserAccount;
using Services.Models.Vehicle;
using Utils;

namespace Services.MapperProfiles
{
    public class MappingProfile : Profile
    {
        public MappingProfile()
        {
            // parent mapping
            CreateMap<CreateParentRequest, Parent>();
            CreateMap<ImportParentDto, Parent>()
               .ForMember(dest => dest.DateOfBirth,
               opt => opt.MapFrom(src => DateHelper.ParseDate(src.DateOfBirthString)));
            CreateMap<Parent, CreateUserResponse>();
            CreateMap<Parent, ImportUserSuccess>();

            // driver mapping
            CreateMap<CreateDriverRequest, Driver>();
            CreateMap<Driver, CreateUserResponse>();
            CreateMap<Driver, DriverResponse>();
            CreateMap<Driver, DriverStatusResponse>()
                .ForMember(dest => dest.FullName, opt => opt.MapFrom(src => $"{src.FirstName} {src.LastName}"));
            CreateMap<ImportDriverDto, Driver>()
               .ForMember(dest => dest.DateOfBirth,
               opt => opt.MapFrom(src => DateHelper.ParseDate(src.DateOfBirthString)));
            CreateMap<Driver, ImportUserSuccess>();

            // driver license mapping
            CreateMap<CreateDriverLicenseRequest, DriverLicense>();
            CreateMap<DriverLicense, DriverLicenseResponse>();

            // student mapping
            CreateMap<Student, StudentDto>();
            CreateMap<CreateStudentRequest, Student>();
            CreateMap<UpdateStudentRequest, Student>();
            CreateMap<ImportStudentDto, Student>();
            CreateMap<Student, ImportStudentSuccess>();
            
            //student grade mapping
            CreateMap<CreateStudentGradeRequest, StudentGradeEnrollment>();
            CreateMap<UpdateStudentGradeResponse, StudentGradeEnrollment>();
            CreateMap<StudentGradeEnrollment, StudentGradeDto>();

            // user account mapping
            CreateMap<UserAccount, UserDto>();
            CreateMap<UserAccount, UserResponse>();
            CreateMap<UserUpdateRequest, UserAccount>();

            //vehicle mapping
            CreateMap<Vehicle, VehicleDto>();
            CreateMap<VehicleCreateRequest, Vehicle>();
            CreateMap<VehicleUpdateRequest, Vehicle>();

            //DriverVehicle mapping
            CreateMap<DriverVehicle, DriverAssignmentDto>();
            CreateMap<Driver, DriverInfoDto>();
            
            // Driver Leave mapping
            CreateMap<CreateLeaveRequestDto, DriverLeaveRequest>();
            CreateMap<DriverLeaveRequest, DriverLeaveResponse>()
                .ForMember(dest => dest.DriverName, opt => opt.MapFrom(src => $"{src.Driver.FirstName} {src.Driver.LastName}"))
                .ForMember(dest => dest.DriverEmail, opt => opt.MapFrom(src => src.Driver.Email))
                .ForMember(dest => dest.TotalDays, opt => opt.MapFrom(src => (src.EndDate - src.StartDate).Days + 1));
            CreateMap<ApproveLeaveRequestDto, DriverLeaveRequest>();
            CreateMap<RejectLeaveRequestDto, DriverLeaveRequest>();
            CreateMap<UpdateLeaveRequestDto, DriverLeaveRequest>();
            
            // Driver Leave Conflict mapping
            CreateMap<DriverLeaveConflict, DriverLeaveConflictDto>();
            
            // Driver Working Hours mapping
            CreateMap<CreateWorkingHoursDto, DriverWorkingHours>();
            CreateMap<UpdateWorkingHoursDto, DriverWorkingHours>();
            CreateMap<DriverWorkingHours, DriverWorkingHoursResponse>()
                .ForMember(dest => dest.DriverName, opt => opt.MapFrom(src => $"{src.Driver.FirstName} {src.Driver.LastName}"));
            
            // Driver Vehicle Assignment mapping
            CreateMap<EnhancedDriverAssignmentRequest, DriverVehicle>();
            CreateMap<UpdateAssignmentRequest, DriverVehicle>();
            CreateMap<DriverVehicle, EnhancedDriverAssignmentResponse>()
                .ForMember(dest => dest.DriverName, opt => opt.MapFrom(src => $"{src.Driver.FirstName} {src.Driver.LastName}"))
                .ForMember(dest => dest.VehiclePlate, opt => opt.MapFrom(src => 
                    src.Vehicle != null ? SecurityHelper.DecryptFromBytes(src.Vehicle.HashedLicensePlate) : string.Empty))
                .ForMember(dest => dest.AssignmentId, opt => opt.MapFrom(src => src.Id));
            
            // Assignment Conflict mapping
            CreateMap<DriverVehicle, AssignmentConflictDto>();
            
            // Driver Assignment Summary mapping
            CreateMap<Driver, DriverAssignmentSummaryDto>()
                .ForMember(dest => dest.DriverName, opt => opt.MapFrom(src => $"{src.FirstName} {src.LastName}"))
                .ForMember(dest => dest.DriverEmail, opt => opt.MapFrom(src => src.Email));
            
            // Notification mapping
            CreateMap<CreateNotificationDto, Notification>();
            CreateMap<Notification, NotificationResponse>();

<<<<<<< HEAD
            // Payment mapping
            CreateMap<Transaction, TransactionSummaryResponse>();
            CreateMap<Transaction, TransactionDetailResponse>();
            CreateMap<TransportFeeItem, TransportFeeItemResponse>();
            CreateMap<PaymentEventLog, PaymentEventResponse>();
        }
=======
			// Schedule mappings
			CreateMap<Schedule, ScheduleDto>();
			CreateMap<CreateScheduleDto, Schedule>();
			CreateMap<UpdateScheduleDto, Schedule>();

			// Trip mappings
			CreateMap<Trip, TripDto>();
			CreateMap<CreateTripDto, Trip>();
			CreateMap<UpdateTripDto, Trip>();
			CreateMap<ScheduleSnapshot, ScheduleSnapshotDto>();
			CreateMap<TripStop, TripStopDto>();

			// RouteSchedule mappings
			CreateMap<RouteSchedule, RouteScheduleDto>();
			CreateMap<CreateRouteScheduleDto, RouteSchedule>();
			CreateMap<UpdateRouteScheduleDto, RouteSchedule>();

			// AcademicCalendar mappings
			CreateMap<AcademicCalendar, AcademicCalendarDto>();
			CreateMap<AcademicCalendarCreateDto, AcademicCalendar>();
			CreateMap<AcademicCalendarUpdateDto, AcademicCalendar>();
			CreateMap<AcademicSemester, AcademicSemesterDto>();
			CreateMap<SchoolHoliday, SchoolHolidayDto>();
			CreateMap<SchoolDay, SchoolDayDto>();
		}
>>>>>>> 06ffbbdc
    }
}<|MERGE_RESOLUTION|>--- conflicted
+++ resolved
@@ -5,12 +5,9 @@
 using Services.Models.DriverVehicle;
 using Services.Models.Notification;
 using Services.Models.Parent;
-<<<<<<< HEAD
 using Services.Models.Payment;
-=======
 using Services.Models.RouteSchedule;
 using Services.Models.Schedule;
->>>>>>> 06ffbbdc
 using Services.Models.Student;
 using Services.Models.StudentGrade;
 using Services.Models.Trip;
@@ -113,14 +110,12 @@
             CreateMap<CreateNotificationDto, Notification>();
             CreateMap<Notification, NotificationResponse>();
 
-<<<<<<< HEAD
             // Payment mapping
             CreateMap<Transaction, TransactionSummaryResponse>();
             CreateMap<Transaction, TransactionDetailResponse>();
             CreateMap<TransportFeeItem, TransportFeeItemResponse>();
             CreateMap<PaymentEventLog, PaymentEventResponse>();
-        }
-=======
+
 			// Schedule mappings
 			CreateMap<Schedule, ScheduleDto>();
 			CreateMap<CreateScheduleDto, Schedule>();
@@ -146,6 +141,5 @@
 			CreateMap<SchoolHoliday, SchoolHolidayDto>();
 			CreateMap<SchoolDay, SchoolDayDto>();
 		}
->>>>>>> 06ffbbdc
     }
 }