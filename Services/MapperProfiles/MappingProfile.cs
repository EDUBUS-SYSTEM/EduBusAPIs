--- conflicted
+++ resolved
@@ -231,22 +231,7 @@
                 .ForMember(d => d.UpdatedAt, o => o.MapFrom(_ => DateTime.UtcNow));
 
             CreateMap<StudentAbsenceRequest, StudentAbsenceRequestResponseDto>();
-<<<<<<< HEAD
             CreateMap<StudentAbsenceRequest, StudentAbsenceRequestListItemDto>();
-=======
-        }
-
-        private static string GetUserRole(UserAccount user)
-        {
-            return user switch
-            {
-                Admin => Constants.Roles.Admin,
-                Driver => Constants.Roles.Driver,
-                Parent => Constants.Roles.Parent,
-                Supervisor => Constants.Roles.Supervisor,
-                _ => Constants.Roles.Unknown
-            };
->>>>>>> 20846e26
         }
     }
 }