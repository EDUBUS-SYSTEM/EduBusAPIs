﻿using AutoMapper;
using Data.Models;
using Services.Models.AcademicCalendar;
using Services.Models.Driver;
using Services.Models.DriverVehicle;
using Services.Models.Notification;
using Services.Models.Parent;
using Services.Models.Payment;
using Services.Models.RouteSchedule;
using Services.Models.Schedule;
using Services.Models.Student;
using Services.Models.StudentGrade;
using Services.Models.Trip;
using Services.Models.UnitPrice;
using Services.Models.UserAccount;
using Services.Models.Vehicle;
<<<<<<< HEAD
=======
using Services.Models.Route;

>>>>>>> 72ce245e
using Utils;

namespace Services.MapperProfiles
{
    public class MappingProfile : Profile
    {
        public MappingProfile()
        {
            // parent mapping
            CreateMap<CreateParentRequest, Parent>();
            CreateMap<ImportParentDto, Parent>()
               .ForMember(dest => dest.DateOfBirth,
               opt => opt.MapFrom(src => DateHelper.ParseDate(src.DateOfBirthString)));
            CreateMap<Parent, CreateUserResponse>();
            CreateMap<Parent, ImportUserSuccess>();

            // driver mapping
            CreateMap<CreateDriverRequest, Driver>();
            CreateMap<Driver, CreateUserResponse>();
            CreateMap<Driver, DriverResponse>();
            CreateMap<Driver, DriverStatusResponse>()
                .ForMember(dest => dest.FullName, opt => opt.MapFrom(src => $"{src.FirstName} {src.LastName}"));
            CreateMap<ImportDriverDto, Driver>()
               .ForMember(dest => dest.DateOfBirth,
               opt => opt.MapFrom(src => DateHelper.ParseDate(src.DateOfBirthString)));
            CreateMap<Driver, ImportUserSuccess>();

            // driver license mapping
            CreateMap<CreateDriverLicenseRequest, DriverLicense>();
            CreateMap<DriverLicense, DriverLicenseResponse>();

            // student mapping
            CreateMap<Student, StudentDto>();
            CreateMap<CreateStudentRequest, Student>();
            CreateMap<UpdateStudentRequest, Student>();
            CreateMap<ImportStudentDto, Student>();
            CreateMap<Student, ImportStudentSuccess>();
            
            //student grade mapping
            CreateMap<CreateStudentGradeRequest, StudentGradeEnrollment>();
            CreateMap<UpdateStudentGradeResponse, StudentGradeEnrollment>();
            CreateMap<StudentGradeEnrollment, StudentGradeDto>();

            // user account mapping
            CreateMap<UserAccount, UserDto>();
            CreateMap<UserAccount, UserResponse>();
            CreateMap<UserUpdateRequest, UserAccount>();

            //vehicle mapping
            CreateMap<Vehicle, VehicleDto>();
            CreateMap<VehicleCreateRequest, Vehicle>();
            CreateMap<VehicleUpdateRequest, Vehicle>();

            //DriverVehicle mapping
            CreateMap<DriverVehicle, DriverAssignmentDto>();
            CreateMap<Driver, DriverInfoDto>();
            
            // Driver Leave mapping
            CreateMap<CreateLeaveRequestDto, DriverLeaveRequest>();
            CreateMap<DriverLeaveRequest, DriverLeaveResponse>()
                .ForMember(dest => dest.DriverName, opt => opt.MapFrom(src => $"{src.Driver.FirstName} {src.Driver.LastName}"))
                .ForMember(dest => dest.DriverEmail, opt => opt.MapFrom(src => src.Driver.Email))
                .ForMember(dest => dest.TotalDays, opt => opt.MapFrom(src => (src.EndDate - src.StartDate).Days + 1));
            CreateMap<ApproveLeaveRequestDto, DriverLeaveRequest>();
            CreateMap<RejectLeaveRequestDto, DriverLeaveRequest>();
            CreateMap<UpdateLeaveRequestDto, DriverLeaveRequest>();
            
            // Driver Leave Conflict mapping
            CreateMap<DriverLeaveConflict, DriverLeaveConflictDto>();
            
            // Driver Working Hours mapping
            CreateMap<CreateWorkingHoursDto, DriverWorkingHours>();
            CreateMap<UpdateWorkingHoursDto, DriverWorkingHours>();
            CreateMap<DriverWorkingHours, DriverWorkingHoursResponse>()
                .ForMember(dest => dest.DriverName, opt => opt.MapFrom(src => $"{src.Driver.FirstName} {src.Driver.LastName}"));
            
            // Driver Vehicle Assignment mapping
            CreateMap<EnhancedDriverAssignmentRequest, DriverVehicle>();
            CreateMap<UpdateAssignmentRequest, DriverVehicle>();
            CreateMap<DriverVehicle, EnhancedDriverAssignmentResponse>()
                .ForMember(dest => dest.DriverName, opt => opt.MapFrom(src => $"{src.Driver.FirstName} {src.Driver.LastName}"))
                .ForMember(dest => dest.VehiclePlate, opt => opt.MapFrom(src => 
                    src.Vehicle != null ? SecurityHelper.DecryptFromBytes(src.Vehicle.HashedLicensePlate) : string.Empty))
                .ForMember(dest => dest.AssignmentId, opt => opt.MapFrom(src => src.Id));
            
            // Assignment Conflict mapping
            CreateMap<DriverVehicle, AssignmentConflictDto>();
            
            // Driver Assignment Summary mapping
            CreateMap<Driver, DriverAssignmentSummaryDto>()
                .ForMember(dest => dest.DriverName, opt => opt.MapFrom(src => $"{src.FirstName} {src.LastName}"))
                .ForMember(dest => dest.DriverEmail, opt => opt.MapFrom(src => src.Email));
            
            // Notification mapping
            CreateMap<CreateNotificationDto, Notification>();
            CreateMap<Notification, NotificationResponse>();

            // Payment mapping
            CreateMap<Transaction, TransactionSummaryResponse>();
            CreateMap<Transaction, TransactionDetailResponse>();
            CreateMap<TransportFeeItem, TransportFeeItemResponse>();
            CreateMap<PaymentEventLog, PaymentEventResponse>();

<<<<<<< HEAD
=======
            // Route mapping
            CreateMap<Route, RouteDto>();
            CreateMap<PickupPointInfo, PickupPointInfoDto>();
            CreateMap<LocationInfo, LocationInfoDto>();
>>>>>>> 72ce245e
			// Schedule mappings
			CreateMap<Schedule, ScheduleDto>();
			CreateMap<CreateScheduleDto, Schedule>();
			CreateMap<UpdateScheduleDto, Schedule>()
				.ForMember(dest => dest.TimeOverrides, opt => opt.Ignore());

			// Trip mappings
			CreateMap<Trip, TripDto>();
			CreateMap<CreateTripDto, Trip>();
			CreateMap<UpdateTripDto, Trip>();
			CreateMap<ScheduleSnapshot, ScheduleSnapshotDto>();
			CreateMap<ScheduleSnapshotDto, ScheduleSnapshot>();
			CreateMap<TripStop, TripStopDto>();
			CreateMap<TripStopDto, TripStop>();

			// RouteSchedule mappings
			CreateMap<RouteSchedule, RouteScheduleDto>();
			CreateMap<CreateRouteScheduleDto, RouteSchedule>();
			CreateMap<UpdateRouteScheduleDto, RouteSchedule>();

			// AcademicCalendar mappings
			CreateMap<AcademicCalendar, AcademicCalendarDto>();
			CreateMap<AcademicCalendarCreateDto, AcademicCalendar>();
			CreateMap<AcademicCalendarUpdateDto, AcademicCalendar>();
			CreateMap<AcademicSemester, AcademicSemesterDto>();
			CreateMap<AcademicSemesterDto, AcademicSemester>();
			CreateMap<SchoolHoliday, SchoolHolidayDto>();
			CreateMap<SchoolHolidayDto, SchoolHoliday>();
			CreateMap<SchoolDay, SchoolDayDto>();
			CreateMap<SchoolDayDto, SchoolDay>();
            
            // UnitPrice mapping
            CreateMap<UnitPrice, UnitPriceResponseDto>();
            CreateMap<CreateUnitPriceDto, UnitPrice>();
            CreateMap<UpdateUnitPriceDto, UnitPrice>();
        }
    }
}<|MERGE_RESOLUTION|>--- conflicted
+++ resolved
@@ -14,11 +14,8 @@
 using Services.Models.UnitPrice;
 using Services.Models.UserAccount;
 using Services.Models.Vehicle;
-<<<<<<< HEAD
-=======
 using Services.Models.Route;
 
->>>>>>> 72ce245e
 using Utils;
 
 namespace Services.MapperProfiles
@@ -122,13 +119,10 @@
             CreateMap<TransportFeeItem, TransportFeeItemResponse>();
             CreateMap<PaymentEventLog, PaymentEventResponse>();
 
-<<<<<<< HEAD
-=======
             // Route mapping
             CreateMap<Route, RouteDto>();
             CreateMap<PickupPointInfo, PickupPointInfoDto>();
             CreateMap<LocationInfo, LocationInfoDto>();
->>>>>>> 72ce245e
 			// Schedule mappings
 			CreateMap<Schedule, ScheduleDto>();
 			CreateMap<CreateScheduleDto, Schedule>();
