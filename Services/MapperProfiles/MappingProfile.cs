--- conflicted
+++ resolved
@@ -11,10 +11,7 @@
 using Services.Models.Student;
 using Services.Models.StudentGrade;
 using Services.Models.Trip;
-<<<<<<< HEAD
-=======
 using Services.Models.UnitPrice;
->>>>>>> 84373688
 using Services.Models.UserAccount;
 using Services.Models.Vehicle;
 using Utils;
@@ -150,15 +147,11 @@
 			CreateMap<SchoolHolidayDto, SchoolHoliday>();
 			CreateMap<SchoolDay, SchoolDayDto>();
 			CreateMap<SchoolDayDto, SchoolDay>();
-<<<<<<< HEAD
-		}
-=======
             
             // UnitPrice mapping
             CreateMap<UnitPrice, UnitPriceResponseDto>();
             CreateMap<CreateUnitPriceDto, UnitPrice>();
             CreateMap<UpdateUnitPriceDto, UnitPrice>();
         }
->>>>>>> 84373688
     }
 }