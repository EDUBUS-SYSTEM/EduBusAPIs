--- conflicted
+++ resolved
@@ -6,10 +6,8 @@
 using Services.Models.Student;
 using Services.Models.StudentGrade;
 using Services.Models.UserAccount;
-<<<<<<< HEAD
 using Services.Models.Vehicle;
-=======
->>>>>>> 4c71b3c7
+
 using Utils;
 
 namespace Services.MapperProfiles
@@ -38,8 +36,6 @@
             CreateMap<CreateDriverLicenseRequest, DriverLicense>();
             CreateMap<DriverLicense, DriverLicenseResponse>();
 
-<<<<<<< HEAD
-=======
             // student mapping
             CreateMap<Student, StudentDto>();
             CreateMap<CreateStudentRequest, Student>();
@@ -51,12 +47,10 @@
             CreateMap<UpdateStudentGradeResponse, StudentGradeEnrollment>();
             CreateMap<StudentGradeEnrollment, StudentGradeDto>();
 
->>>>>>> 4c71b3c7
             // user account mapping
             CreateMap<UserAccount, UserDto>();
             CreateMap<UserAccount, UserResponse>();
             CreateMap<UserUpdateRequest, UserAccount>();
-<<<<<<< HEAD
 
             //vehicle mapping
             CreateMap<Vehicle, VehicleDto>();
@@ -66,8 +60,6 @@
             //DriverVehicle mapping
             CreateMap<DriverVehicle, DriverAssignmentDto>();
             CreateMap<Driver, DriverInfoDto>();
-=======
->>>>>>> 4c71b3c7
         }
     }
 }