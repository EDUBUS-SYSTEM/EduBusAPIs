--- conflicted
+++ resolved
@@ -20,12 +20,8 @@
     <PackageReference Include="Microsoft.AspNetCore.SignalR" Version="1.1.0" />
     <PackageReference Include="Microsoft.Extensions.Hosting" Version="8.0.0" />
     <PackageReference Include="MimeKit" Version="4.13.0" />
-<<<<<<< HEAD
     <PackageReference Include="System.Linq.Dynamic.Core" Version="1.6.7" />
-=======
-    <PackageReference Include="System.Linq.Dynamic.Core" Version="1.3.7" />
     <PackageReference Include="Google.OrTools" Version="9.4.1874" />
->>>>>>> 6048ea3d
   </ItemGroup>
 
   <ItemGroup>
