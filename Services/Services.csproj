--- conflicted
+++ resolved
@@ -7,14 +7,11 @@
   </PropertyGroup>
 
   <ItemGroup>
-<<<<<<< HEAD
     <Folder Include="MapperProfiles\" />
   </ItemGroup>
 
   <ItemGroup>
-    <PackageReference Include="BCrypt.Net-Next" Version="4.0.3" />
     <PackageReference Include="Microsoft.Extensions.Hosting.Abstractions" Version="8.0.1" />
-=======
     <PackageReference Include="AutoMapper" Version="14.0.0" />
     <PackageReference Include="BCrypt.Net-Next" Version="4.0.3" />
     <PackageReference Include="ClosedXML" Version="0.105.0" />
@@ -22,7 +19,6 @@
     <PackageReference Include="Microsoft.AspNetCore.Http" Version="2.2.2" />
     <PackageReference Include="Microsoft.Extensions.Hosting" Version="8.0.0" />
     <PackageReference Include="MimeKit" Version="4.13.0" />
->>>>>>> 46dfd2db
   </ItemGroup>
 
   <ItemGroup>
