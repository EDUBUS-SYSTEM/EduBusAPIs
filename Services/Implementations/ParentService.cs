﻿using AutoMapper;
using ClosedXML.Excel;
using Data.Models;
using Data.Repos.Interfaces;
using Microsoft.Extensions.Logging;
using Services.Contracts;
using Services.Models.Parent;
using Services.Models.UserAccount;
using Services.Validators;
using Utils;

namespace Services.Implementations
{
    public class ParentService : IParentService
    {
        private readonly IParentRepository _parentRepository;
        private readonly IUserAccountRepository _userAccountRepository;
        private readonly IStudentRepository _studentRepository;
        private readonly IMapper _mapper;
        private readonly IEmailService _emailService;
<<<<<<< HEAD
        private readonly ILogger<ParentService> _logger;
        
        public ParentService(IParentRepository parentRepository, IUserAccountRepository userAccountRepository,
            IStudentRepository studentRepository, IMapper mapper, IEmailService emailService, ILogger<ParentService> logger)
=======
        private readonly UserAccountValidationService _validationService;
        public ParentService(IParentRepository parentRepository, IUserAccountRepository userAccountRepository,
            IStudentRepository studentRepository, IMapper mapper, IEmailService emailService, UserAccountValidationService validationService)
>>>>>>> f0e694b5
        {
            _parentRepository = parentRepository;
            _userAccountRepository = userAccountRepository;
            _studentRepository = studentRepository;
            _mapper = mapper;
            _validationService = validationService;
            _emailService = emailService;
            _logger = logger;
        }

        public async Task<CreateUserResponse> CreateParentAsync(CreateParentRequest dto)
        {
            if (dto == null)
                throw new ArgumentNullException(nameof(dto));

            await _validationService.ValidateEmailAndPhoneAsync(dto.Email, dto.PhoneNumber);

            var parent = _mapper.Map<Parent>(dto);

            var (rawPassword, hashedPassword) = SecurityHelper.GenerateAndHashPassword();
            parent.HashedPassword = hashedPassword;

            var createdParent = await _parentRepository.AddAsync(parent);

            var studentsNeedingLink = await _studentRepository.FindByConditionAsync(
                s => s.ParentId == null && s.ParentEmail == dto.Email);

            foreach (var student in studentsNeedingLink)
            {
                student.ParentId = createdParent.Id;
                student.ParentEmail = createdParent.Email;
                await _studentRepository.UpdateAsync(student);
            }

            var response = _mapper.Map<CreateUserResponse>(createdParent);
            response.Password = rawPassword;

            var mailContent = CreateWelcomeEmailTemplate(
                createdParent.FirstName,
                createdParent.LastName,
                createdParent.Email,
                rawPassword);

            try
            {
                await SendWelcomeEmailAsync(createdParent.Email, mailContent.subject, mailContent.body);
            }
            catch (Exception emailEx)
            {
                _logger.LogError(emailEx, "Failed to send welcome email to {Email}. Account created successfully.", createdParent.Email);
            }
            
            return response;
        }

        public async Task<ImportUsersResult> ImportParentsFromExcelAsync(Stream excelFileStream)
        {
            if (excelFileStream == null)
                throw new ArgumentNullException(nameof(excelFileStream));

            var result = new ImportUsersResult();
            var validParentDtos = new List<(ImportParentDto dto, int rowNumber)>();

            using var workbook = new XLWorkbook(excelFileStream);
            var worksheet = workbook.Worksheets.FirstOrDefault();
            if (worksheet == null)
                throw new InvalidOperationException("Excel file does not contain any worksheets.");

            var rows = worksheet.RangeUsed()?.RowsUsed().Skip(1);
            if (rows == null || !rows.Any())
                throw new InvalidOperationException("Excel file does not contain any data rows.");

            // Parse rows
            foreach (var row in rows)
            {
                var rowNumber = row.RowNumber();
                try
                {
                    var parentDto = new ImportParentDto
                    {
                        Email = row.Cell(1).GetString().Trim(),
                        FirstName = row.Cell(2).GetString().Trim(),
                        LastName = row.Cell(3).GetString().Trim(),
                        PhoneNumber = row.Cell(4).GetString().Trim(),
                        Gender = row.Cell(5).GetValue<int>(),
                        DateOfBirthString = row.Cell(6).GetString().Trim(),
                        Address = row.Cell(7).GetString().Trim()
                    };

                    if (string.IsNullOrWhiteSpace(parentDto.Email) ||
                        string.IsNullOrWhiteSpace(parentDto.FirstName) ||
                        string.IsNullOrWhiteSpace(parentDto.LastName) ||
                        string.IsNullOrWhiteSpace(parentDto.PhoneNumber) ||
                        parentDto.Gender == 0 ||
                        string.IsNullOrWhiteSpace(parentDto.DateOfBirthString) ||
                        string.IsNullOrWhiteSpace(parentDto.Address))
                    {
                        result.FailedUsers.Add(new ImportUserError
                        {
                            RowNumber = rowNumber,
                            Email = parentDto.Email,
                            FirstName = parentDto.FirstName,
                            LastName = parentDto.LastName,
                            PhoneNumber = parentDto.PhoneNumber,
                            ErrorMessage = "All properties are required."
                        });
                        continue;
                    }

                    if (!EmailHelper.IsValidEmail(parentDto.Email))
                    {
                        result.FailedUsers.Add(new ImportUserError
                        {
                            RowNumber = rowNumber,
                            Email = parentDto.Email,
                            FirstName = parentDto.FirstName,
                            LastName = parentDto.LastName,
                            PhoneNumber = parentDto.PhoneNumber,
                            ErrorMessage = "Invalid email format."
                        });
                        continue;
                    }

                    validParentDtos.Add((parentDto, rowNumber));
                }
                catch (Exception ex)
                {
                    result.FailedUsers.Add(new ImportUserError
                    {
                        RowNumber = row.RowNumber(),
                        Email = "",
                        FirstName = "",
                        LastName = "",
                        ErrorMessage = $"Error parsing data: {ex.Message}"
                    });
                }
            }

            result.TotalProcessed = rows.Count();

            // List to collect email tasks for parallel sending
            var emailTasks = new List<(string email, string subject, string body, int rowNumber, string firstName, string lastName)>();

            // Insert each parent sequentially (for database consistency)
            foreach (var (parentDto, rowNumber) in validParentDtos)
            {
                try
                {
                    if (await _userAccountRepository.IsEmailExistAsync(parentDto.Email))
                    {
                        result.FailedUsers.Add(new ImportUserError
                        {
                            RowNumber = rowNumber,
                            Email = parentDto.Email,
                            FirstName = parentDto.FirstName,
                            LastName = parentDto.LastName,
                            PhoneNumber = parentDto.PhoneNumber,
                            ErrorMessage = "Email already exists in database."
                        });
                        continue;
                    }

                    if (!string.IsNullOrWhiteSpace(parentDto.PhoneNumber))
                    {
                        if (await _userAccountRepository.IsPhoneNumberExistAsync(parentDto.PhoneNumber))
                        {
                            result.FailedUsers.Add(new ImportUserError
                            {
                                RowNumber = rowNumber,
                                Email = parentDto.Email,
                                FirstName = parentDto.FirstName,
                                LastName = parentDto.LastName,
                                PhoneNumber = parentDto.PhoneNumber,
                                ErrorMessage = "Phone number already exists in database."
                            });
                            continue;
                        }
                    }

                    var parent = _mapper.Map<Parent>(parentDto);

                    var (rawPassword, hashedPassword) = SecurityHelper.GenerateAndHashPassword();
                    parent.HashedPassword = hashedPassword;

                    var createdParent = await _parentRepository.AddAsync(parent);

                    var studentsNeedingLink = await _studentRepository.FindByConditionAsync(
                        s => s.ParentId == null && s.ParentEmail == parentDto.Email);

                    foreach (var student in studentsNeedingLink)
                    {
                        student.ParentId = createdParent.Id;
                        student.ParentEmail = string.Empty;
                        await _studentRepository.UpdateAsync(student);
                    }

                    var successResult = _mapper.Map<ImportUserSuccess>(createdParent);
                    successResult.RowNumber = rowNumber;
                    successResult.Password = rawPassword;
                    result.SuccessfulUsers.Add(successResult);

                    // Prepare email content but don't send yet
                    var mailContent = CreateWelcomeEmailTemplate(
                        createdParent.FirstName,
                        createdParent.LastName,
                        createdParent.Email,
                        rawPassword);

                    // Add to email tasks list for parallel sending
                    emailTasks.Add((createdParent.Email, mailContent.subject, mailContent.body, rowNumber, createdParent.FirstName, createdParent.LastName));
                    
                    _logger.LogDebug("Added email task for {Email} (Row {RowNumber}). Total email tasks: {Count}", 
                        createdParent.Email, rowNumber, emailTasks.Count);
                }
                catch (Exception ex)
                {
                    result.FailedUsers.Add(new ImportUserError
                    {
                        RowNumber = rowNumber,
                        Email = parentDto.Email,
                        FirstName = parentDto.FirstName,
                        LastName = parentDto.LastName,
                        PhoneNumber = parentDto.PhoneNumber,
                        ErrorMessage = $"Error creating parent: {ex.Message}"
                    });
                }
            }
            // Send all emails in parallel after all accounts are created
            if (emailTasks.Count > 0)
            {
                _logger.LogInformation("Preparing to send {Count} welcome emails for imported parents", emailTasks.Count);
                
                var successCount = 0;
                var failureCount = 0;
                
                var emailTasksToRun = emailTasks.Select(async (emailTask) =>
                {
                    try
                    {
                        _logger.LogInformation("Attempting to send email to {Email} (Row {RowNumber})", emailTask.email, emailTask.rowNumber);
                        await SendWelcomeEmailAsync(emailTask.email, emailTask.subject, emailTask.body);
                        Interlocked.Increment(ref successCount);
                        _logger.LogInformation("Successfully sent email to {Email} (Row {RowNumber})", emailTask.email, emailTask.rowNumber);
                    }
                    catch (Exception emailEx)
                    {
                        Interlocked.Increment(ref failureCount);
                        _logger.LogError(emailEx, "Failed to send welcome email to {Email} (Row {RowNumber}). Account created successfully. Error: {ErrorMessage}", 
                            emailTask.email, emailTask.rowNumber, emailEx.Message);
                    }
                }).ToList();

                _logger.LogInformation("Starting parallel email sending for {Count} emails", emailTasksToRun.Count);
                await Task.WhenAll(emailTasksToRun);
                _logger.LogInformation("Completed parallel email sending. Success: {SuccessCount}, Failed: {FailureCount} out of {TotalCount}", 
                    successCount, failureCount, emailTasks.Count);
            }
            else
            {
                _logger.LogWarning("No email tasks to send. Successful users: {Count}", result.SuccessfulUsers.Count);
            }

            return result;
        }

        public async Task<byte[]> ExportParentsToExcelAsync()
        {
            var parents = await _parentRepository.FindAllAsync(p => p.Students);
            if (parents == null || !parents.Any())
            {
                return Array.Empty<byte>();
            }
            using (var workbook = new XLWorkbook())
            {
                var worksheet = workbook.Worksheets.Add("Parents");

                // Header
                worksheet.Cell(1, 1).Value = "First Name";
                worksheet.Cell(1, 2).Value = "Last Name";
                worksheet.Cell(1, 3).Value = "Email";
                worksheet.Cell(1, 4).Value = "Phone";
                worksheet.Cell(1, 5).Value = "Gender";
                worksheet.Cell(1, 6).Value = "Date of Birth";
                worksheet.Cell(1, 7).Value = "Address";
                worksheet.Cell(1, 8).Value = "Students Count";

                int row = 2;
                foreach (var p in parents)
                {    
                    worksheet.Cell(row, 1).Value = p.FirstName;
                    worksheet.Cell(row, 2).Value = p.LastName;
                    worksheet.Cell(row, 3).Value = p.Email;
                    worksheet.Cell(row, 4).Value = p.PhoneNumber;
                    worksheet.Cell(row, 5).Value = p.Gender.ToString();
                    worksheet.Cell(row, 6).Value = p.DateOfBirth?.ToString("dd/MM/yyyy");
                    worksheet.Cell(row, 7).Value = p.Address;
                    worksheet.Cell(row, 8).Value = p.Students?.Count ?? 0;
                    row++;
                }

                using (var stream = new MemoryStream())
                {
                    workbook.SaveAs(stream);
                    return stream.ToArray();
                }
            }
        }
        private async Task SendWelcomeEmailAsync(string email, string subject, string body)
        {
            try
            {
                await _emailService.SendEmailAsync(email, subject, body);
                _logger.LogInformation("Email sent successfully to {Email}", email);
            }
            catch (Exception ex)
            {
                _logger.LogError(ex, "SendWelcomeEmailAsync failed for {Email}: {ErrorMessage}", email, ex.Message);
                throw; // Re-throw to let caller handle
            }
        }
        private void QueueWelcomeEmail(string email, string subject, string body)
        {
            _emailService.QueueEmail(email, subject, body);
        }
        private (string subject, string body) CreateWelcomeEmailTemplate(string firstName, string lastName, string email, string password)
        {
            var subject = "🎉 Thông tin tài khoản phụ huynh EduBus | Parent Account Information";
            
            // Vietnamese version
            var bodyVietnamese = $@"
                <!DOCTYPE html>
                <html>
                <head>
                    <meta charset=""UTF-8"">
                    <meta name=""viewport"" content=""width=device-width, initial-scale=1.0"">
                </head>
                <body style=""margin: 0; padding: 0; font-family: Arial, sans-serif; background-color: #f5f5f5;"">
                    <div style=""max-width: 600px; margin: 0 auto; background-color: #ffffff; padding: 20px;"">
                    <h2 style=""color: #2E7D32; margin-top: 0;"">🎉 Chúc mừng! Tài khoản của bạn đã được tạo thành công</h2>
                    
                    <p>Xin chào <strong>{firstName} {lastName}</strong>,</p>
                    
                    <p>Chúng tôi rất vui thông báo rằng tài khoản phụ huynh của bạn trên hệ thống <strong>EduBus</strong> đã được tạo thành công.</p>
                    
                    <div style=""background-color: #E8F5E8; padding: 20px; border-radius: 8px; margin: 20px 0; border-left: 4px solid #2E7D32;"">
                        <h3 style=""color: #2E7D32; margin-top: 0;"">📄 Thông tin tài khoản của bạn:</h3>
                        <p style=""margin: 10px 0;""><strong>Email đăng nhập:</strong> <a href=""mailto:{email}"" style=""color: #1976D2; text-decoration: none;"">{email}</a></p>
                        <p style=""margin: 10px 0;""><strong>Mật khẩu:</strong> <code style=""background-color: #f5f5f5; padding: 4px 8px; border-radius: 4px; font-family: monospace; font-size: 14px;"">{password}</code></p>
                        <p style=""color: #D32F2F; font-size: 14px; margin-top: 15px;""><strong>⚠️ Lưu ý:</strong> Vui lòng đổi mật khẩu sau lần đăng nhập đầu tiên để bảo mật tài khoản của bạn.</p>
                    </div>
                    
                    <div style=""background-color: #FFF3E0; padding: 20px; border-radius: 8px; margin: 20px 0; border-left: 4px solid #F57C00;"">
                        <h3 style=""color: #F57C00; margin-top: 0;"">📱 Hướng dẫn sử dụng tài khoản:</h3>
                        <ol style=""line-height: 1.8;"">
                            <li><strong>Bước 1:</strong> Đăng nhập vào ứng dụng EduBus bằng email và mật khẩu được cung cấp ở trên</li>
                            <li><strong>Bước 2:</strong> Tiến hành đăng ký dịch vụ đưa đón lần đầu cho con của bạn</li>
                            <li><strong>Bước 3:</strong> Chọn điểm đón phù hợp và xác nhận thông tin</li>
                            <li><strong>Bước 4:</strong> Thanh toán phí dịch vụ theo hướng dẫn trong ứng dụng</li>
                            <li><strong>Bước 5:</strong> Theo dõi lịch trình xe buýt và thông tin vận chuyển của con bạn</li>
                        </ol>
                    </div>
                    
                    <div style=""background-color: #E3F2FD; padding: 15px; border-radius: 8px; margin: 20px 0;"">
                        <p style=""margin: 0; color: #1976D2;""><strong>💡 Mẹo:</strong> Bạn có thể tải ứng dụng EduBus trên điện thoại để quản lý và theo dõi dễ dàng hơn.</p>
                    </div>
                    
                    <p>Nếu bạn gặp bất kỳ khó khăn nào, vui lòng liên hệ bộ phận hỗ trợ của chúng tôi.</p>
                    
                    <p style=""margin-top: 30px;"">Trân trọng,<br>
                    <strong style=""color: #2E7D32;"">Đội ngũ EduBus</strong></p>
                    
                    <hr style=""border: none; border-top: 1px solid #e0e0e0; margin: 30px 0;"">
                    
                    <h2 style=""color: #2E7D32;"">🎉 Congratulations! Your account has been created successfully</h2>
                    
                    <p>Hello <strong>{firstName} {lastName}</strong>,</p>
                    
                    <p>We are pleased to inform you that your parent account on the <strong>EduBus</strong> system has been successfully created.</p>
                    
                    <div style=""background-color: #E8F5E8; padding: 20px; border-radius: 8px; margin: 20px 0; border-left: 4px solid #2E7D32;"">
                        <h3 style=""color: #2E7D32; margin-top: 0;"">📄 Your account details:</h3>
                        <p style=""margin: 10px 0;""><strong>Login email:</strong> <a href=""mailto:{email}"" style=""color: #1976D2; text-decoration: none;"">{email}</a></p>
                        <p style=""margin: 10px 0;""><strong>Password:</strong> <code style=""background-color: #f5f5f5; padding: 4px 8px; border-radius: 4px; font-family: monospace; font-size: 14px;"">{password}</code></p>
                        <p style=""color: #D32F2F; font-size: 14px; margin-top: 15px;""><strong>⚠️ Note:</strong> Please change your password after your first login to keep your account secure.</p>
                    </div>
                    
                    <div style=""background-color: #FFF3E0; padding: 20px; border-radius: 8px; margin: 20px 0; border-left: 4px solid #F57C00;"">
                        <h3 style=""color: #F57C00; margin-top: 0;"">📱 How to use your account:</h3>
                        <ol style=""line-height: 1.8;"">
                            <li><strong>Step 1:</strong> Log in to the EduBus app using the email and password provided above</li>
                            <li><strong>Step 2:</strong> Proceed with the first-time registration of transportation service for your child</li>
                            <li><strong>Step 3:</strong> Select a suitable pickup point and confirm the information</li>
                            <li><strong>Step 4:</strong> Make payment for the service fee as instructed in the app</li>
                            <li><strong>Step 5:</strong> Track the bus schedule and transportation information for your child</li>
                        </ol>
                    </div>
                    
                    <div style=""background-color: #E3F2FD; padding: 15px; border-radius: 8px; margin: 20px 0;"">
                        <p style=""margin: 0; color: #1976D2;""><strong>💡 Tip:</strong> You can download the EduBus app on your phone for easier management and tracking.</p>
                    </div>
                    
                    <p>If you encounter any difficulties, please contact our support team.</p>
                    
                    <p style=""margin-top: 30px;"">Best regards,<br>
                    <strong style=""color: #2E7D32;"">EduBus Team</strong></p>
                    </div>
                </body>
                </html>";

            return (subject, bodyVietnamese);
        }

    }
}<|MERGE_RESOLUTION|>--- conflicted
+++ resolved
@@ -18,16 +18,11 @@
         private readonly IStudentRepository _studentRepository;
         private readonly IMapper _mapper;
         private readonly IEmailService _emailService;
-<<<<<<< HEAD
         private readonly ILogger<ParentService> _logger;
         
-        public ParentService(IParentRepository parentRepository, IUserAccountRepository userAccountRepository,
-            IStudentRepository studentRepository, IMapper mapper, IEmailService emailService, ILogger<ParentService> logger)
-=======
         private readonly UserAccountValidationService _validationService;
         public ParentService(IParentRepository parentRepository, IUserAccountRepository userAccountRepository,
-            IStudentRepository studentRepository, IMapper mapper, IEmailService emailService, UserAccountValidationService validationService)
->>>>>>> f0e694b5
+            IStudentRepository studentRepository, IMapper mapper, IEmailService emailService, ILogger<ParentService> logger, UserAccountValidationService validationService)
         {
             _parentRepository = parentRepository;
             _userAccountRepository = userAccountRepository;
